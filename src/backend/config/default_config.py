"""
Default configuration module for the plume_nav_sim package.

This module defines the core data model for all simulation configurations,
including the main `CompleteConfig` class and its components. It provides a
centralized, validated structure for environment, performance, and system settings.
"""

# External imports
from dataclasses import dataclass, field
import copy
from typing import Union, Optional, Dict, List, Tuple, Any

# Internal imports from plume_nav_sim core modules
from plume_nav_sim.core.constants import (
    DEFAULT_GRID_SIZE, DEFAULT_SOURCE_LOCATION, DEFAULT_PLUME_SIGMA, DEFAULT_GOAL_RADIUS,
    PERFORMANCE_TARGET_STEP_LATENCY_MS, MEMORY_LIMIT_TOTAL_MB
)
from plume_nav_sim.utils.exceptions import ConfigurationError, ResourceError
from plume_nav_sim.core.types import EnvironmentConfig as CoreEnvironmentConfig, create_environment_config

__all__ = [
    'CompleteConfig',
    'EnvironmentConfig',
    'PlumeConfig',
    'PerformanceConfig',
    'RenderConfig',
    'PlumeConfig',
    'get_complete_default_config',
    'get_default_environment_config',
    'get_default_plume_config',
    'get_default_render_config',
    'get_default_performance_config',
    'validate_configuration_compatibility',
    'merge_configurations',
    'create_config_from_dict'
]


@dataclass
class CompleteConfig:
    """Defines the complete, unified configuration for a simulation environment.

    This data class aggregates all parameters required to define and run a simulation,
    including environment geometry, plume characteristics, performance targets, and
    reproducibility settings. It serves as the single source of truth for an
    environment's configuration.
    """

    # Core configuration components
    grid_size: Tuple[int, int] = DEFAULT_GRID_SIZE
    source_location: Tuple[int, int] = DEFAULT_SOURCE_LOCATION
    plume_sigma: float = DEFAULT_PLUME_SIGMA
    goal_radius: float = DEFAULT_GOAL_RADIUS
    max_steps: int = 1000
    render_mode: str = 'rgb_array'

    # Performance and system configuration
    enable_validation: bool = True
    enable_performance_monitoring: bool = False
    memory_limit_mb: float = MEMORY_LIMIT_TOTAL_MB
    step_latency_target_ms: float = PERFORMANCE_TARGET_STEP_LATENCY_MS

    # Testing and reproducibility configuration
    random_seed: Optional[int] = None
    deterministic_mode: bool = False

    # Advanced configuration options
    advanced_options: Dict[str, Any] = field(default_factory=dict)
    metadata: Dict[str, Any] = field(default_factory=dict)

<<<<<<< HEAD
    def clone_with_overrides(self, **overrides: Any) -> 'CompleteConfig':
=======
    def clone_with_overrides(self, overrides: Optional[Dict[str, Any]] = None, **keyword_overrides: Any) -> 'CompleteConfig':
>>>>>>> 041f2dc9
        """Create deep copy of configuration with parameter overrides applied.

        Args:
            overrides: Dictionary of parameter overrides to apply

        Returns:
            CompleteConfig: New configuration instance with overrides applied
        """
        new_config = copy.deepcopy(self)
        combined_overrides: Dict[str, Any] = {}
        if overrides:
            combined_overrides.update(overrides)
        if keyword_overrides:
            combined_overrides.update(keyword_overrides)

        for key, value in combined_overrides.items():
            if hasattr(new_config, key):
                setattr(new_config, key, value)
            else:
                new_config.advanced_options[key] = value
        new_config.metadata['last_modified'] = 'clone_with_overrides'
        new_config.metadata['override_keys'] = list(combined_overrides.keys())
        return new_config

    def validate_all(self, strict_mode: bool = False) -> bool:
        """Comprehensive validation of all configuration parameters.

        Args:
            strict_mode: Enable strict validation with additional checks

        Returns:
            bool: True if configuration is valid, raises ConfigurationError if invalid

        Raises:
            ConfigurationError: If configuration validation fails
        """
        validation_errors = []
        if not isinstance(self.grid_size, (tuple, list)) or len(self.grid_size) != 2:
            validation_errors.append("Grid size must be tuple[int, int]")
        elif not all(isinstance(x, int) and x > 0 for x in self.grid_size):
            validation_errors.append("Grid size must contain positive integers")
        if not isinstance(self.source_location, (tuple, list)) or len(self.source_location) != 2:
            validation_errors.append("Source location must be tuple[int, int]")
        elif (self.source_location[0] >= self.grid_size[0] or
              self.source_location[1] >= self.grid_size[1]):
            validation_errors.append("Source location must be within grid bounds")
        if not isinstance(self.plume_sigma, (int, float)) or self.plume_sigma <= 0:
            validation_errors.append("Plume sigma must be positive number")
        if not isinstance(self.max_steps, int) or self.max_steps <= 0:
            validation_errors.append("Max steps must be positive integer")
        if self.render_mode not in ['rgb_array', 'human']:
            validation_errors.append("Render mode must be 'rgb_array' or 'human'")
        if strict_mode:
            grid_cells = self.grid_size[0] * self.grid_size[1]
            estimated_memory = (grid_cells * 4) / (1024 * 1024)
            if estimated_memory > self.memory_limit_mb:
                validation_errors.append(f"Estimated memory {estimated_memory:.1f}MB exceeds limit {self.memory_limit_mb}MB")
        if validation_errors:
            raise ConfigurationError(
                f"Configuration validation failed: {'; '.join(validation_errors)}",
                config_parameter="complete_config",
                invalid_value="multiple_parameters"
            )
        return True

<<<<<<< HEAD
@dataclass
class PlumeConfig:
    """Configuration class for plume-specific parameters."""

    sigma: float = DEFAULT_PLUME_SIGMA
    model_type: str = 'static_gaussian'
    update_interval: int = 1


@dataclass
class EnvironmentConfig:
    """Configuration class for environment-specific parameters."""
=======
# Re-export canonical EnvironmentConfig from core.types to avoid duplication
EnvironmentConfig = CoreEnvironmentConfig
>>>>>>> 041f2dc9

# Backwards compatible alias used by historical tests
PlumeConfig = CompleteConfig

@dataclass
class PerformanceConfig:
    """Configuration class for performance targets."""

    step_latency_target_ms: float = PERFORMANCE_TARGET_STEP_LATENCY_MS
    render_latency_target_ms: float = 5.0
    memory_limit_mb: float = MEMORY_LIMIT_TOTAL_MB
    enable_profiling: bool = False

    def get_target_for_operation(self, operation_name: str) -> float:
        """Get performance target for specific operation."""
        operation_targets = {
            'step': self.step_latency_target_ms,
            'render': self.render_latency_target_ms,
            'reset': 10.0,
            'plume_generation': 10.0
        }
        return operation_targets.get(operation_name, 1.0)


@dataclass
class RenderConfig:
    """Minimal renderer configuration used by the tests."""

    render_mode: str = 'rgb_array'
    allow_human_mode: bool = False

    def validate(self) -> bool:
        if self.render_mode not in ('rgb_array', 'human'):
            raise ConfigurationError(
                f"Unsupported render_mode: {self.render_mode}",
                config_parameter='render_mode',
                invalid_value=self.render_mode,
                expected_format="'rgb_array' or 'human'"
            )
        return True

def get_complete_default_config() -> CompleteConfig:
    """Factory function for creating a default complete configuration.

    Returns:
        CompleteConfig: A default complete configuration with standard parameters.
    """
    return CompleteConfig()


def get_default_environment_config() -> EnvironmentConfig:
    return EnvironmentConfig()


def get_default_plume_config() -> PlumeConfig:
    return PlumeConfig()


def get_default_render_config() -> RenderConfig:
    return RenderConfig()


def get_default_performance_config() -> PerformanceConfig:
    return PerformanceConfig()


def validate_configuration_compatibility(environment: EnvironmentConfig,
                                         render: RenderConfig) -> bool:
    if render.render_mode == 'human' and not environment.enable_rendering:
        raise ConfigurationError(
            'Human rendering requires enable_rendering=True',
            config_parameter='render_mode',
            invalid_value=render.render_mode,
            expected_format='enable_rendering must be True'
        )
    render.validate()
    return True


def merge_configurations(base: CompleteConfig, overrides: Dict[str, Any]) -> CompleteConfig:
    return base.clone_with_overrides(overrides)


def create_config_from_dict(config_dict: Dict[str, Any]) -> CompleteConfig:
    return CompleteConfig(**config_dict)<|MERGE_RESOLUTION|>--- conflicted
+++ resolved
@@ -6,34 +6,40 @@
 centralized, validated structure for environment, performance, and system settings.
 """
 
+import copy
+
 # External imports
 from dataclasses import dataclass, field
-import copy
-from typing import Union, Optional, Dict, List, Tuple, Any
+from typing import Any, Dict, List, Optional, Tuple, Union
 
 # Internal imports from plume_nav_sim core modules
 from plume_nav_sim.core.constants import (
-    DEFAULT_GRID_SIZE, DEFAULT_SOURCE_LOCATION, DEFAULT_PLUME_SIGMA, DEFAULT_GOAL_RADIUS,
-    PERFORMANCE_TARGET_STEP_LATENCY_MS, MEMORY_LIMIT_TOTAL_MB
+    DEFAULT_GOAL_RADIUS,
+    DEFAULT_GRID_SIZE,
+    DEFAULT_PLUME_SIGMA,
+    DEFAULT_SOURCE_LOCATION,
+    MEMORY_LIMIT_TOTAL_MB,
+    PERFORMANCE_TARGET_STEP_LATENCY_MS,
 )
+from plume_nav_sim.core.types import EnvironmentConfig as CoreEnvironmentConfig
+from plume_nav_sim.core.types import create_environment_config
 from plume_nav_sim.utils.exceptions import ConfigurationError, ResourceError
-from plume_nav_sim.core.types import EnvironmentConfig as CoreEnvironmentConfig, create_environment_config
 
 __all__ = [
-    'CompleteConfig',
-    'EnvironmentConfig',
-    'PlumeConfig',
-    'PerformanceConfig',
-    'RenderConfig',
-    'PlumeConfig',
-    'get_complete_default_config',
-    'get_default_environment_config',
-    'get_default_plume_config',
-    'get_default_render_config',
-    'get_default_performance_config',
-    'validate_configuration_compatibility',
-    'merge_configurations',
-    'create_config_from_dict'
+    "CompleteConfig",
+    "EnvironmentConfig",
+    "PlumeConfig",
+    "PerformanceConfig",
+    "RenderConfig",
+    "PlumeConfig",
+    "get_complete_default_config",
+    "get_default_environment_config",
+    "get_default_plume_config",
+    "get_default_render_config",
+    "get_default_performance_config",
+    "validate_configuration_compatibility",
+    "merge_configurations",
+    "create_config_from_dict",
 ]
 
 
@@ -53,7 +59,7 @@
     plume_sigma: float = DEFAULT_PLUME_SIGMA
     goal_radius: float = DEFAULT_GOAL_RADIUS
     max_steps: int = 1000
-    render_mode: str = 'rgb_array'
+    render_mode: str = "rgb_array"
 
     # Performance and system configuration
     enable_validation: bool = True
@@ -69,11 +75,9 @@
     advanced_options: Dict[str, Any] = field(default_factory=dict)
     metadata: Dict[str, Any] = field(default_factory=dict)
 
-<<<<<<< HEAD
-    def clone_with_overrides(self, **overrides: Any) -> 'CompleteConfig':
-=======
-    def clone_with_overrides(self, overrides: Optional[Dict[str, Any]] = None, **keyword_overrides: Any) -> 'CompleteConfig':
->>>>>>> 041f2dc9
+    def clone_with_overrides(
+        self, overrides: Optional[Dict[str, Any]] = None, **keyword_overrides: Any
+    ) -> "CompleteConfig":
         """Create deep copy of configuration with parameter overrides applied.
 
         Args:
@@ -94,8 +98,8 @@
                 setattr(new_config, key, value)
             else:
                 new_config.advanced_options[key] = value
-        new_config.metadata['last_modified'] = 'clone_with_overrides'
-        new_config.metadata['override_keys'] = list(combined_overrides.keys())
+        new_config.metadata["last_modified"] = "clone_with_overrides"
+        new_config.metadata["override_keys"] = list(combined_overrides.keys())
         return new_config
 
     def validate_all(self, strict_mode: bool = False) -> bool:
@@ -115,50 +119,44 @@
             validation_errors.append("Grid size must be tuple[int, int]")
         elif not all(isinstance(x, int) and x > 0 for x in self.grid_size):
             validation_errors.append("Grid size must contain positive integers")
-        if not isinstance(self.source_location, (tuple, list)) or len(self.source_location) != 2:
+        if (
+            not isinstance(self.source_location, (tuple, list))
+            or len(self.source_location) != 2
+        ):
             validation_errors.append("Source location must be tuple[int, int]")
-        elif (self.source_location[0] >= self.grid_size[0] or
-              self.source_location[1] >= self.grid_size[1]):
+        elif (
+            self.source_location[0] >= self.grid_size[0]
+            or self.source_location[1] >= self.grid_size[1]
+        ):
             validation_errors.append("Source location must be within grid bounds")
         if not isinstance(self.plume_sigma, (int, float)) or self.plume_sigma <= 0:
             validation_errors.append("Plume sigma must be positive number")
         if not isinstance(self.max_steps, int) or self.max_steps <= 0:
             validation_errors.append("Max steps must be positive integer")
-        if self.render_mode not in ['rgb_array', 'human']:
+        if self.render_mode not in ["rgb_array", "human"]:
             validation_errors.append("Render mode must be 'rgb_array' or 'human'")
         if strict_mode:
             grid_cells = self.grid_size[0] * self.grid_size[1]
             estimated_memory = (grid_cells * 4) / (1024 * 1024)
             if estimated_memory > self.memory_limit_mb:
-                validation_errors.append(f"Estimated memory {estimated_memory:.1f}MB exceeds limit {self.memory_limit_mb}MB")
+                validation_errors.append(
+                    f"Estimated memory {estimated_memory:.1f}MB exceeds limit {self.memory_limit_mb}MB"
+                )
         if validation_errors:
             raise ConfigurationError(
                 f"Configuration validation failed: {'; '.join(validation_errors)}",
                 config_parameter="complete_config",
-                invalid_value="multiple_parameters"
+                invalid_value="multiple_parameters",
             )
         return True
 
-<<<<<<< HEAD
-@dataclass
-class PlumeConfig:
-    """Configuration class for plume-specific parameters."""
-
-    sigma: float = DEFAULT_PLUME_SIGMA
-    model_type: str = 'static_gaussian'
-    update_interval: int = 1
-
-
-@dataclass
-class EnvironmentConfig:
-    """Configuration class for environment-specific parameters."""
-=======
+
 # Re-export canonical EnvironmentConfig from core.types to avoid duplication
 EnvironmentConfig = CoreEnvironmentConfig
->>>>>>> 041f2dc9
 
 # Backwards compatible alias used by historical tests
 PlumeConfig = CompleteConfig
+
 
 @dataclass
 class PerformanceConfig:
@@ -172,10 +170,10 @@
     def get_target_for_operation(self, operation_name: str) -> float:
         """Get performance target for specific operation."""
         operation_targets = {
-            'step': self.step_latency_target_ms,
-            'render': self.render_latency_target_ms,
-            'reset': 10.0,
-            'plume_generation': 10.0
+            "step": self.step_latency_target_ms,
+            "render": self.render_latency_target_ms,
+            "reset": 10.0,
+            "plume_generation": 10.0,
         }
         return operation_targets.get(operation_name, 1.0)
 
@@ -184,18 +182,19 @@
 class RenderConfig:
     """Minimal renderer configuration used by the tests."""
 
-    render_mode: str = 'rgb_array'
+    render_mode: str = "rgb_array"
     allow_human_mode: bool = False
 
     def validate(self) -> bool:
-        if self.render_mode not in ('rgb_array', 'human'):
+        if self.render_mode not in ("rgb_array", "human"):
             raise ConfigurationError(
                 f"Unsupported render_mode: {self.render_mode}",
-                config_parameter='render_mode',
+                config_parameter="render_mode",
                 invalid_value=self.render_mode,
-                expected_format="'rgb_array' or 'human'"
+                expected_format="'rgb_array' or 'human'",
             )
         return True
+
 
 def get_complete_default_config() -> CompleteConfig:
     """Factory function for creating a default complete configuration.
@@ -222,20 +221,23 @@
     return PerformanceConfig()
 
 
-def validate_configuration_compatibility(environment: EnvironmentConfig,
-                                         render: RenderConfig) -> bool:
-    if render.render_mode == 'human' and not environment.enable_rendering:
+def validate_configuration_compatibility(
+    environment: EnvironmentConfig, render: RenderConfig
+) -> bool:
+    if render.render_mode == "human" and not environment.enable_rendering:
         raise ConfigurationError(
-            'Human rendering requires enable_rendering=True',
-            config_parameter='render_mode',
+            "Human rendering requires enable_rendering=True",
+            config_parameter="render_mode",
             invalid_value=render.render_mode,
-            expected_format='enable_rendering must be True'
+            expected_format="enable_rendering must be True",
         )
     render.validate()
     return True
 
 
-def merge_configurations(base: CompleteConfig, overrides: Dict[str, Any]) -> CompleteConfig:
+def merge_configurations(
+    base: CompleteConfig, overrides: Dict[str, Any]
+) -> CompleteConfig:
     return base.clone_with_overrides(overrides)
 
 
