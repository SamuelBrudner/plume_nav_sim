--- conflicted
+++ resolved
@@ -1,7 +1,7 @@
 """
-Core action processing module for plume_nav_sim providing comprehensive action validation, 
-movement calculation, boundary-aware action processing, and coordinate system integration 
-for the Gymnasium-compatible reinforcement learning environment with performance optimization, 
+Core action processing module for plume_nav_sim providing comprehensive action validation,
+movement calculation, boundary-aware action processing, and coordinate system integration
+for the Gymnasium-compatible reinforcement learning environment with performance optimization,
 error handling, and state transition management.
 
 This module implements:
@@ -13,18 +13,11 @@
 - Integration with boundary enforcement and coordinate system validation
 """
 
+import dataclasses  # >=3.10
+import functools  # standard library
+import logging  # standard library
 import time  # standard library
-import functools  # standard library
-import dataclasses  # >=3.10
-import logging  # standard library
-from typing import (  # >=3.10
-    Optional, 
-    Dict, 
-    Any, 
-    Union, 
-    Tuple, 
-    List
-)
+from typing import Any, Dict, List, Optional, Tuple, Union  # >=3.10
 
 import numpy as np  # >=2.1.0
 
@@ -39,54 +32,38 @@
     """Placeholder for the real validation function."""
     return True
 
+
 def get_movement_vector(action: Action) -> MovementVector:
     """Placeholder for the real movement vector function."""
     return MOVEMENT_VECTORS[action.value]
 
+
+# Exception handling system for error reporting and recovery
+from ..utils.exceptions import ComponentError, StateError, ValidationError
+
+# Logging and performance monitoring utilities
+from ..utils.logging import ComponentType, get_component_logger, monitor_performance
+
+# Validation utilities for comprehensive parameter checking
+from ..utils.validation import (
+    create_validation_context,
+    validate_action_parameter,
+    validate_coordinates,
+)
+
+# Boundary enforcement integration for movement validation
+from .boundary_enforcer import BoundaryEnforcementResult, BoundaryEnforcer
+
 # System constants for action processing and performance targets
 from .constants import (
-    ACTION_UP,
-    ACTION_RIGHT, 
     ACTION_DOWN,
     ACTION_LEFT,
+    ACTION_RIGHT,
     ACTION_SPACE_SIZE,
+    ACTION_UP,
     MOVEMENT_VECTORS,
     PERFORMANCE_TARGET_STEP_LATENCY_MS,
-    VALIDATION_ERROR_MESSAGES
-)
-
-# Boundary enforcement integration for movement validation
-from .boundary_enforcer import (
-    BoundaryEnforcer,
-    BoundaryEnforcementResult
-)
-
-# Validation utilities for comprehensive parameter checking
-from ..utils.validation import (
-    validate_action_parameter,
-    validate_coordinates,
-    create_validation_context
-)
-<<<<<<< HEAD
-=======
-
-# Exception handling system for error reporting and recovery
->>>>>>> 041f2dc9
-from ..utils.exceptions import (
-    ValidationError,
-    StateError,
-    ComponentError
-)
-<<<<<<< HEAD
-from ..utils.logging import (
-=======
-
-# Logging and performance monitoring utilities
-from ..utils.logging import (
-    ComponentType,
->>>>>>> 041f2dc9
-    get_component_logger,
-    monitor_performance
+    VALIDATION_ERROR_MESSAGES,
 )
 
 # Global configuration constants for action processing optimization
@@ -97,23 +74,23 @@
 
 # Module exports for public API
 __all__ = [
-    'ActionProcessor', 
-    'ActionProcessingResult', 
-    'ActionProcessingConfig',
-    'process_action',
-    'validate_action_bounds',
-    'calculate_movement_delta', 
-    'is_valid_action_for_position'
+    "ActionProcessor",
+    "ActionProcessingResult",
+    "ActionProcessingConfig",
+    "process_action",
+    "validate_action_bounds",
+    "calculate_movement_delta",
+    "is_valid_action_for_position",
 ]
 
 
 @dataclasses.dataclass(frozen=True)
 class ActionProcessingResult:
     """
-    Comprehensive data class for action processing results containing movement outcome, 
-    boundary enforcement details, performance metrics, and validation status for detailed 
+    Comprehensive data class for action processing results containing movement outcome,
+    boundary enforcement details, performance metrics, and validation status for detailed
     analysis and environment integration.
-    
+
     Attributes:
         action: The processed action (Action enum or integer)
         original_position: Agent position before processing
@@ -125,90 +102,98 @@
         processing_time_ms: Time taken to process the action in milliseconds
         validation_error: Optional validation error message if action was invalid
     """
-    
+
     # Required parameters for action processing result creation
     action: ActionType
     original_position: Coordinates
     final_position: Coordinates
     action_valid: bool
-    
+
     # Computed properties initialized in __post_init__
     position_changed: bool = dataclasses.field(init=False)
     boundary_hit: bool = dataclasses.field(default=False)
     movement_delta: MovementVector = dataclasses.field(default=(0, 0))
     processing_time_ms: float = dataclasses.field(default=0.0)
     validation_error: Optional[str] = dataclasses.field(default=None)
-    
+
     def __post_init__(self):
         """Initialize computed properties after dataclass creation."""
         # Calculate position_changed by comparing original and final positions
-        object.__setattr__(self, 'position_changed', 
-                         self.original_position != self.final_position)
-    
+        object.__setattr__(
+            self, "position_changed", self.original_position != self.final_position
+        )
+
     def was_movement_successful(self) -> bool:
         """
         Determine if movement was successful based on action validity and position change.
-        
+
         Returns:
             True if action was valid and resulted in successful movement
         """
         return self.action_valid and self.position_changed
-    
+
     def get_movement_summary(self) -> Dict[str, Any]:
         """
         Generate comprehensive movement summary for analysis and debugging.
-        
+
         Returns:
             Dictionary containing movement details, boundary status, and performance metrics
         """
         return {
-            'action': int(self.action) if isinstance(self.action, Action) else self.action,
-            'original_position': {'x': self.original_position.x, 'y': self.original_position.y},
-            'final_position': {'x': self.final_position.x, 'y': self.final_position.y},
-            'movement_successful': self.was_movement_successful(),
-            'position_changed': self.position_changed,
-            'boundary_hit': self.boundary_hit,
-            'movement_delta': self.movement_delta,
-            'action_valid': self.action_valid,
-            'processing_time_ms': self.processing_time_ms,
-            'validation_error': self.validation_error
+            "action": (
+                int(self.action) if isinstance(self.action, Action) else self.action
+            ),
+            "original_position": {
+                "x": self.original_position.x,
+                "y": self.original_position.y,
+            },
+            "final_position": {"x": self.final_position.x, "y": self.final_position.y},
+            "movement_successful": self.was_movement_successful(),
+            "position_changed": self.position_changed,
+            "boundary_hit": self.boundary_hit,
+            "movement_delta": self.movement_delta,
+            "action_valid": self.action_valid,
+            "processing_time_ms": self.processing_time_ms,
+            "validation_error": self.validation_error,
         }
-    
+
     def to_dict(self, include_performance_data: bool = True) -> Dict[str, Any]:
         """
         Convert action processing result to dictionary for serialization and external analysis.
-        
+
         Args:
             include_performance_data: Whether to include timing and performance metrics
-            
+
         Returns:
             Dictionary representation of action processing result
         """
         result = {
-            'action': int(self.action) if isinstance(self.action, Action) else self.action,
-            'original_position': (self.original_position.x, self.original_position.y),
-            'final_position': (self.final_position.x, self.final_position.y),
-            'action_valid': self.action_valid,
-            'position_changed': self.position_changed,
-            'boundary_hit': self.boundary_hit,
-            'movement_delta': self.movement_delta
+            "action": (
+                int(self.action) if isinstance(self.action, Action) else self.action
+            ),
+            "original_position": (self.original_position.x, self.original_position.y),
+            "final_position": (self.final_position.x, self.final_position.y),
+            "action_valid": self.action_valid,
+            "position_changed": self.position_changed,
+            "boundary_hit": self.boundary_hit,
+            "movement_delta": self.movement_delta,
         }
-        
+
         if include_performance_data:
-            result['processing_time_ms'] = self.processing_time_ms
-        
+            result["processing_time_ms"] = self.processing_time_ms
+
         if self.validation_error:
-            result['validation_error'] = self.validation_error
-        
+            result["validation_error"] = self.validation_error
+
         return result
 
 
 @dataclasses.dataclass
 class ActionProcessingConfig:
     """
-    Configuration data class for action processor behavior including validation settings, 
+    Configuration data class for action processor behavior including validation settings,
     boundary enforcement policies, performance monitoring, and error handling options.
-    
+
     Attributes:
         enable_validation: Enable comprehensive action validation
         enforce_boundaries: Enable boundary constraint enforcement during movement
@@ -218,25 +203,25 @@
         performance_target_ms: Target processing time in milliseconds
         log_action_processing: Enable detailed logging of action processing operations
     """
-    
+
     # Required configuration parameters
     enable_validation: bool = True
     enforce_boundaries: bool = DEFAULT_ENABLE_BOUNDARY_ENFORCEMENT
     enable_performance_monitoring: bool = True
-    
+
     # Optional configuration with defaults
     strict_validation: bool = False
     cache_validation_results: bool = True
     performance_target_ms: float = ACTION_PROCESSING_PERFORMANCE_TARGET_MS
     log_action_processing: bool = False
-    
+
     def validate_configuration(self) -> bool:
         """
         Validate action processing configuration for consistency and feasibility.
-        
+
         Returns:
             True if configuration is valid
-            
+
         Raises:
             ValidationError: If configuration is invalid or inconsistent
         """
@@ -244,58 +229,60 @@
         if self.performance_target_ms <= 0:
             raise ValidationError(
                 "performance_target_ms must be positive value",
-                parameter_constraints={'min_value': 0.001, 'max_value': 1000.0}
-            )
-        
+                parameter_constraints={"min_value": 0.001, "max_value": 1000.0},
+            )
+
         # Check configuration parameter compatibility
         if self.strict_validation and not self.enable_validation:
             raise ValidationError(
                 "strict_validation requires enable_validation to be True",
-                recovery_suggestion="Set enable_validation=True or strict_validation=False"
-            )
-        
+                recovery_suggestion="Set enable_validation=True or strict_validation=False",
+            )
+
         # Ensure reasonable performance targets
         if self.performance_target_ms < 0.01:  # Less than 10 microseconds
             raise ValidationError(
                 "performance_target_ms too aggressive, may cause performance issues",
-                parameter_constraints={'recommended_min': 0.01}
-            )
-        
+                parameter_constraints={"recommended_min": 0.01},
+            )
+
         return True
-    
-    def clone(self, overrides: Optional[Dict[str, Any]] = None) -> 'ActionProcessingConfig':
+
+    def clone(
+        self, overrides: Optional[Dict[str, Any]] = None
+    ) -> "ActionProcessingConfig":
         """
         Create deep copy of action processing configuration with optional parameter overrides.
-        
+
         Args:
             overrides: Optional dictionary of parameters to override
-            
+
         Returns:
             New configuration instance with optional modifications
         """
         # Create copy of current configuration parameters
         config_data = dataclasses.asdict(self)
-        
+
         # Apply parameter overrides if provided
         if overrides:
             config_data.update(overrides)
-        
+
         # Create new ActionProcessingConfig with copied/modified values
         new_config = ActionProcessingConfig(**config_data)
-        
+
         # Validate new configuration if overrides were applied
         if overrides:
             new_config.validate_configuration()
-        
+
         return new_config
 
 
 class ActionProcessor:
     """
-    Primary action processing class providing comprehensive action validation, movement 
-    calculation, boundary enforcement integration, and performance monitoring for Gymnasium 
+    Primary action processing class providing comprehensive action validation, movement
+    calculation, boundary enforcement integration, and performance monitoring for Gymnasium
     environment step operations with caching and error handling.
-    
+
     This class serves as the central component for processing agent actions with:
     - Comprehensive action validation with customizable strictness
     - Movement calculation with high-precision coordinate arithmetic
@@ -304,21 +291,21 @@
     - Caching for validation results and movement calculations
     - Extensive error handling with recovery suggestions
     """
-    
+
     def __init__(
         self,
         grid_size: GridSize,
         config: Optional[ActionProcessingConfig] = None,
-        boundary_enforcer: Optional[BoundaryEnforcer] = None
+        boundary_enforcer: Optional[BoundaryEnforcer] = None,
     ):
         """
         Initialize action processor with grid size, configuration, and optional boundary enforcer.
-        
+
         Args:
             grid_size: Grid dimensions for boundary validation and movement calculations
             config: Action processing configuration, defaults to standard settings
             boundary_enforcer: Optional boundary enforcer, created if None and boundaries enabled
-            
+
         Raises:
             ValidationError: If grid_size is invalid or configuration is inconsistent
             ComponentError: If initialization fails
@@ -327,16 +314,16 @@
             # Validate and store grid_size for boundary constraint validation
             if not isinstance(grid_size, GridSize):
                 raise ValidationError("grid_size must be GridSize instance")
-            
+
             if grid_size.width <= 0 or grid_size.height <= 0:
                 raise ValidationError("grid_size dimensions must be positive")
-            
+
             self.grid_size = grid_size
-            
+
             # Set config to provided value or create default ActionProcessingConfig
             self.config = config if config is not None else ActionProcessingConfig()
             self.config.validate_configuration()
-            
+
             # Initialize boundary_enforcer if needed
             if boundary_enforcer is not None:
                 self.boundary_enforcer = boundary_enforcer
@@ -344,73 +331,73 @@
                 self.boundary_enforcer = BoundaryEnforcer(grid_size)
             else:
                 self.boundary_enforcer = None
-            
+
             # Initialize component logger for action processing operations
             self.logger = get_component_logger(
                 component_name="action_processor",
                 component_type=ComponentType.UTILS,
-                enable_performance_tracking=self.config.enable_performance_monitoring
-            )
-            
+                enable_performance_tracking=self.config.enable_performance_monitoring,
+            )
+
             # Initialize validation cache if caching enabled
             if self.config.cache_validation_results:
                 self.validation_cache: Dict[str, bool] = {}
             else:
                 self.validation_cache = {}
-            
+
             # Initialize performance metrics for operation timing and analysis
             self.performance_metrics: Dict[str, List[float]] = {
-                'action_processing': [],
-                'validation_time': [],
-                'movement_calculation': [],
-                'boundary_enforcement': []
+                "action_processing": [],
+                "validation_time": [],
+                "movement_calculation": [],
+                "boundary_enforcement": [],
             }
-            
+
             # Initialize statistics counters
             self.actions_processed = 0
             self.validation_errors = 0
-            
+
             self.logger.info(
                 f"ActionProcessor initialized for grid {grid_size.width}x{grid_size.height}",
                 extra={
-                    'grid_size': {'width': grid_size.width, 'height': grid_size.height},
-                    'config': dataclasses.asdict(self.config),
-                    'boundary_enforcement_enabled': self.boundary_enforcer is not None
-                }
-            )
-            
+                    "grid_size": {"width": grid_size.width, "height": grid_size.height},
+                    "config": dataclasses.asdict(self.config),
+                    "boundary_enforcement_enabled": self.boundary_enforcer is not None,
+                },
+            )
+
         except Exception as e:
             raise ComponentError(
                 f"Failed to initialize ActionProcessor: {e}",
                 component_name="action_processor",
                 operation_name="__init__",
-                underlying_error=e
+                underlying_error=e,
             ) from e
-    
-    @monitor_performance('action_processing', ACTION_PROCESSING_PERFORMANCE_TARGET_MS, True)
+
+    @monitor_performance(
+        "action_processing", ACTION_PROCESSING_PERFORMANCE_TARGET_MS, True
+    )
     def process_action(
-        self,
-        action: ActionType,
-        current_position: Coordinates
+        self, action: ActionType, current_position: Coordinates
     ) -> ActionProcessingResult:
         """
-        Primary action processing method with comprehensive validation, movement calculation, 
+        Primary action processing method with comprehensive validation, movement calculation,
         boundary enforcement, and performance monitoring for environment step integration.
-        
+
         Args:
             action: Action to process (Action enum or integer 0-3)
             current_position: Current agent position for movement calculation
-            
+
         Returns:
             Comprehensive action processing result with movement outcome and analysis
-            
+
         Raises:
             ValidationError: If action or position parameters are invalid
             StateError: If action processing fails due to invalid state
         """
         start_time = time.perf_counter()
         validation_error_msg = None
-        
+
         try:
             # Validate action parameter if validation enabled
             if self.config.enable_validation:
@@ -421,12 +408,11 @@
                         raise ValidationError(validation_error_msg)
             else:
                 is_valid = True
-            
+
             # Calculate movement delta with error handling
             try:
                 movement_delta = calculate_movement_delta(
-                    action, 
-                    validate_action=self.config.enable_validation
+                    action, validate_action=self.config.enable_validation
                 )
             except Exception as e:
                 is_valid = False
@@ -434,15 +420,16 @@
                 validation_error_msg = f"Movement calculation failed: {e}"
                 if self.config.strict_validation:
                     raise StateError(f"Failed to calculate movement delta: {e}") from e
-            
+
             # Apply boundary enforcement if enabled
             boundary_hit = False
             if self.boundary_enforcer and self.config.enforce_boundaries:
                 try:
-                    final_position, movement_delta, boundary_hit, position_changed = \
+                    final_position, movement_delta, boundary_hit, position_changed = (
                         self.calculate_movement_outcome(
                             action, current_position, apply_boundary_enforcement=True
                         )
+                    )
                 except Exception as e:
                     final_position = current_position
                     boundary_hit = True
@@ -457,45 +444,45 @@
                     final_position = current_position
                     is_valid = False
                     validation_error_msg = f"Position calculation failed: {e}"
-            
+
             # Calculate processing time
             processing_time = (time.perf_counter() - start_time) * 1000.0
-            
+
             # Create comprehensive ActionProcessingResult
             result = ActionProcessingResult(
                 action=action,
                 original_position=current_position,
                 final_position=final_position,
-                action_valid=is_valid
-            )
-            
+                action_valid=is_valid,
+            )
+
             # Set computed fields using object.__setattr__ for frozen dataclass
-            object.__setattr__(result, 'boundary_hit', boundary_hit)
-            object.__setattr__(result, 'movement_delta', movement_delta)
-            object.__setattr__(result, 'processing_time_ms', processing_time)
-            object.__setattr__(result, 'validation_error', validation_error_msg)
-            
+            object.__setattr__(result, "boundary_hit", boundary_hit)
+            object.__setattr__(result, "movement_delta", movement_delta)
+            object.__setattr__(result, "processing_time_ms", processing_time)
+            object.__setattr__(result, "validation_error", validation_error_msg)
+
             # Update performance metrics and statistics
-            self.performance_metrics['action_processing'].append(processing_time)
+            self.performance_metrics["action_processing"].append(processing_time)
             self.actions_processed += 1
             if not is_valid:
                 self.validation_errors += 1
-            
+
             # Log performance warning if target exceeded
             if processing_time > self.config.performance_target_ms:
                 self.logger.warning(
                     f"Action processing exceeded target: {processing_time:.3f}ms > {self.config.performance_target_ms}ms"
                 )
-            
+
             # Log processing activity if enabled
             if self.config.log_action_processing:
                 self.logger.debug(
                     f"Processed action {action}: {current_position} → {final_position} "
                     f"({'valid' if is_valid else 'invalid'}, {processing_time:.3f}ms)"
                 )
-            
+
             return result
-            
+
         except Exception as e:
             # Update error statistics
             self.validation_errors += 1
@@ -505,11 +492,14 @@
                 action=action,
                 original_position=current_position,
                 final_position=current_position,
-                action_valid=False
-            )
-            object.__setattr__(error_result, 'validation_error', str(e))
-            object.__setattr__(error_result, 'processing_time_ms',
-                             (time.perf_counter() - start_time) * 1000.0)
+                action_valid=False,
+            )
+            object.__setattr__(error_result, "validation_error", str(e))
+            object.__setattr__(
+                error_result,
+                "processing_time_ms",
+                (time.perf_counter() - start_time) * 1000.0,
+            )
 
             # Log error with context
             self.logger.error(f"Action processing failed: {e}", exception=e)
@@ -521,55 +511,54 @@
                     f"Unexpected error in action processing: {e}",
                     component_name="action_processor",
                     operation_name="process_action",
-                    underlying_error=e
+                    underlying_error=e,
                 ) from e
-    
+
     @functools.lru_cache(maxsize=ACTION_VALIDATION_CACHE_SIZE)
-    def validate_action(self, action: ActionType, raise_on_invalid: bool = True) -> bool:
-        """
-        Comprehensive action validation with type checking, bounds validation, and Action 
+    def validate_action(
+        self, action: ActionType, raise_on_invalid: bool = True
+    ) -> bool:
+        """
+        Comprehensive action validation with type checking, bounds validation, and Action
         enum compatibility for runtime action processing.
-        
+
         Args:
             action: Action to validate (Action enum or integer)
             raise_on_invalid: Whether to raise exception if action is invalid
-            
+
         Returns:
             True if action is valid, False if invalid (when raise_on_invalid=False)
-            
+
         Raises:
             ValidationError: If action is invalid and raise_on_invalid=True
         """
         try:
             # Use validate_action_parameter with validation context
             context = create_validation_context(
-                operation_name="validate_action",
-                component_name="action_processor"
-            )
-            
+                operation_name="validate_action", component_name="action_processor"
+            )
+
             # Perform comprehensive validation
             if self.config.strict_validation:
                 # Strict mode: comprehensive type and bounds checking
                 is_valid = validate_action_parameter(
-                    action, 
-                    context=context, 
-                    strict_validation=True
+                    action, context=context, strict_validation=True
                 )
             else:
                 # Standard mode: basic bounds validation
                 is_valid = validate_action_bounds(action, strict_validation=False)
-            
+
             if not is_valid and raise_on_invalid:
                 constraints = {
-                    'valid_range': f"0 to {ACTION_SPACE_SIZE - 1}",
-                    'valid_types': ['Action enum', 'int']
+                    "valid_range": f"0 to {ACTION_SPACE_SIZE - 1}",
+                    "valid_types": ["Action enum", "int"],
                 }
                 error = ValidationError(f"Invalid action: {action}")
                 error.set_parameter_constraints(constraints)
                 raise error
-            
+
             return is_valid
-            
+
         except ValidationError:
             if raise_on_invalid:
                 raise
@@ -579,81 +568,86 @@
             if raise_on_invalid:
                 raise ValidationError(f"Action validation error: {e}") from e
             return False
-    
+
     def get_valid_actions(self, current_position: Coordinates) -> List[Action]:
         """
-        Analyze current position to determine which actions would result in valid movements 
+        Analyze current position to determine which actions would result in valid movements
         within grid boundaries for action space filtering.
-        
+
         Args:
             current_position: Current agent position for movement analysis
-            
+
         Returns:
             List of valid Action enum values that would not violate boundary constraints
         """
         valid_actions = []
-        
+
         try:
             # Iterate through all possible actions
             for action in [Action.UP, Action.RIGHT, Action.DOWN, Action.LEFT]:
                 try:
                     # Check if action would result in valid movement
-                    if is_valid_action_for_position(action, current_position, self.grid_size):
+                    if is_valid_action_for_position(
+                        action, current_position, self.grid_size
+                    ):
                         valid_actions.append(action)
                 except Exception as e:
                     self.logger.debug(f"Error checking action {action} validity: {e}")
                     continue
-            
+
             # Use boundary_enforcer for enhanced analysis if available
             if self.boundary_enforcer:
                 try:
-                    boundary_valid_actions = self.boundary_enforcer.get_valid_moves(current_position)
+                    boundary_valid_actions = self.boundary_enforcer.get_valid_moves(
+                        current_position
+                    )
                     # Intersect with our calculated valid actions for consistency
                     if boundary_valid_actions:
                         action_ints = [int(action) for action in valid_actions]
                         filtered_actions = [
-                            Action(action_int) for action_int in boundary_valid_actions 
+                            Action(action_int)
+                            for action_int in boundary_valid_actions
                             if action_int in action_ints
                         ]
                         valid_actions = filtered_actions
                 except Exception as e:
                     self.logger.warning(f"Boundary enforcer analysis failed: {e}")
-            
+
             return valid_actions
-            
+
         except Exception as e:
             self.logger.error(f"Failed to get valid actions: {e}", exception=e)
             # Return all actions as fallback
             return [Action.UP, Action.RIGHT, Action.DOWN, Action.LEFT]
-    
+
     def calculate_movement_outcome(
         self,
         action: ActionType,
         current_position: Coordinates,
-        apply_boundary_enforcement: bool = True
+        apply_boundary_enforcement: bool = True,
     ) -> Tuple[Coordinates, MovementVector, bool, bool]:
         """
-        Calculate comprehensive movement outcome including final position, boundary effects, 
+        Calculate comprehensive movement outcome including final position, boundary effects,
         and movement analysis for detailed action processing.
-        
+
         Args:
             action: Action to process for movement calculation
             current_position: Starting position for movement
             apply_boundary_enforcement: Whether to apply boundary constraints
-            
+
         Returns:
             Tuple of (final_position, movement_delta, boundary_hit, position_changed)
         """
         try:
             # Calculate movement delta
             movement_delta = calculate_movement_delta(action, validate_action=False)
-            
+
             # Compute proposed destination
             proposed_position = current_position.move(movement_delta)
-            
+
             boundary_hit = False
             final_position = proposed_position
-            
+
             # Apply boundary enforcement if enabled
             if apply_boundary_enforcement and self.boundary_enforcer:
                 enforcement_result = self.boundary_enforcer.enforce_movement_bounds(
@@ -662,205 +656,230 @@
 
                 final_position = enforcement_result.final_position
                 boundary_hit = enforcement_result.boundary_hit
-                
+
                 # Update movement delta if position was modified
                 if enforcement_result.position_modified:
                     actual_delta = (
                         final_position.x - current_position.x,
-                        final_position.y - current_position.y
+                        final_position.y - current_position.y,
                     )
                     movement_delta = actual_delta
-            
+
             # Calculate position_changed
-            position_changed = (final_position != current_position)
-            
+            position_changed = final_position != current_position
+
             return final_position, movement_delta, boundary_hit, position_changed
-            
+
         except Exception as e:
             self.logger.error(f"Movement calculation failed: {e}", exception=e)
             # Return safe defaults
             return current_position, (0, 0), True, False
-    
+
     def get_processing_statistics(
         self,
         include_cache_analysis: bool = True,
-        include_performance_trends: bool = True
+        include_performance_trends: bool = True,
     ) -> Dict[str, Any]:
         """
-        Get comprehensive action processing statistics including performance metrics, 
+        Get comprehensive action processing statistics including performance metrics,
         cache efficiency, and error analysis for monitoring.
-        
+
         Args:
             include_cache_analysis: Whether to include cache hit/miss statistics
             include_performance_trends: Whether to include performance trend analysis
-            
+
         Returns:
             Processing statistics with performance analysis, cache metrics, and error rates
         """
         try:
             # Calculate basic statistics
-            success_rate = (self.actions_processed - self.validation_errors) / max(1, self.actions_processed)
-            
+            success_rate = (self.actions_processed - self.validation_errors) / max(
+                1, self.actions_processed
+            )
+
             statistics = {
-                'actions_processed': self.actions_processed,
-                'validation_errors': self.validation_errors,
-                'success_rate': success_rate,
-                'error_rate': self.validation_errors / max(1, self.actions_processed)
+                "actions_processed": self.actions_processed,
+                "validation_errors": self.validation_errors,
+                "success_rate": success_rate,
+                "error_rate": self.validation_errors / max(1, self.actions_processed),
             }
-            
+
             # Add performance analysis
-            if self.performance_metrics['action_processing'] and include_performance_trends:
-                processing_times = self.performance_metrics['action_processing']
-                statistics['performance_analysis'] = {
-                    'average_processing_time_ms': np.mean(processing_times),
-                    'median_processing_time_ms': np.median(processing_times),
-                    'max_processing_time_ms': np.max(processing_times),
-                    'min_processing_time_ms': np.min(processing_times),
-                    'target_compliance_rate': sum(1 for t in processing_times if t <= self.config.performance_target_ms) / len(processing_times)
+            if (
+                self.performance_metrics["action_processing"]
+                and include_performance_trends
+            ):
+                processing_times = self.performance_metrics["action_processing"]
+                statistics["performance_analysis"] = {
+                    "average_processing_time_ms": np.mean(processing_times),
+                    "median_processing_time_ms": np.median(processing_times),
+                    "max_processing_time_ms": np.max(processing_times),
+                    "min_processing_time_ms": np.min(processing_times),
+                    "target_compliance_rate": sum(
+                        1
+                        for t in processing_times
+                        if t <= self.config.performance_target_ms
+                    )
+                    / len(processing_times),
                 }
-            
+
             # Add cache analysis
-            if include_cache_analysis and hasattr(self, 'validation_cache'):
+            if include_cache_analysis and hasattr(self, "validation_cache"):
                 cache_size = len(self.validation_cache)
-                statistics['cache_analysis'] = {
-                    'cache_size': cache_size,
-                    'cache_enabled': self.config.cache_validation_results,
-                    'estimated_hit_rate': min(0.8, cache_size / max(1, self.actions_processed))
+                statistics["cache_analysis"] = {
+                    "cache_size": cache_size,
+                    "cache_enabled": self.config.cache_validation_results,
+                    "estimated_hit_rate": min(
+                        0.8, cache_size / max(1, self.actions_processed)
+                    ),
                 }
-            
+
             # Add configuration information
-            statistics['configuration'] = {
-                'validation_enabled': self.config.enable_validation,
-                'boundary_enforcement_enabled': self.config.enforce_boundaries,
-                'performance_monitoring_enabled': self.config.enable_performance_monitoring,
-                'performance_target_ms': self.config.performance_target_ms
+            statistics["configuration"] = {
+                "validation_enabled": self.config.enable_validation,
+                "boundary_enforcement_enabled": self.config.enforce_boundaries,
+                "performance_monitoring_enabled": self.config.enable_performance_monitoring,
+                "performance_target_ms": self.config.performance_target_ms,
             }
-            
+
             return statistics
-            
+
         except Exception as e:
             self.logger.error(f"Failed to generate statistics: {e}", exception=e)
-            return {'error': str(e), 'actions_processed': self.actions_processed}
-    
+            return {"error": str(e), "actions_processed": self.actions_processed}
+
     def clear_cache(self) -> Dict[str, Any]:
         """
         Clear validation cache and reset performance statistics for memory management and testing.
-        
+
         Returns:
             Cache clearing report with statistics and memory usage analysis
         """
         try:
             # Calculate current cache size
-            initial_cache_size = len(self.validation_cache) if self.validation_cache else 0
-            initial_metrics_count = sum(len(metrics) for metrics in self.performance_metrics.values())
-            
+            initial_cache_size = (
+                len(self.validation_cache) if self.validation_cache else 0
+            )
+            initial_metrics_count = sum(
+                len(metrics) for metrics in self.performance_metrics.values()
+            )
+
             # Clear validation cache
-            if hasattr(self, 'validation_cache'):
+            if hasattr(self, "validation_cache"):
                 self.validation_cache.clear()
-            
+
             # Reset performance statistics
             for metric_name in self.performance_metrics:
                 self.performance_metrics[metric_name] = []
-            
+
             # Clear boundary enforcer cache if available
-            if self.boundary_enforcer and hasattr(self.boundary_enforcer, 'clear_cache'):
+            if self.boundary_enforcer and hasattr(
+                self.boundary_enforcer, "clear_cache"
+            ):
                 try:
                     self.boundary_enforcer.clear_cache()
                 except Exception as e:
                     self.logger.warning(f"Failed to clear boundary enforcer cache: {e}")
-            
+
             # Generate cache clearing report
             report = {
-                'cache_cleared': True,
-                'initial_cache_size': initial_cache_size,
-                'initial_metrics_count': initial_metrics_count,
-                'current_cache_size': len(self.validation_cache),
-                'current_metrics_count': sum(len(metrics) for metrics in self.performance_metrics.values()),
-                'memory_freed_estimate_kb': (initial_cache_size + initial_metrics_count) * 0.1
+                "cache_cleared": True,
+                "initial_cache_size": initial_cache_size,
+                "initial_metrics_count": initial_metrics_count,
+                "current_cache_size": len(self.validation_cache),
+                "current_metrics_count": sum(
+                    len(metrics) for metrics in self.performance_metrics.values()
+                ),
+                "memory_freed_estimate_kb": (initial_cache_size + initial_metrics_count)
+                * 0.1,
             }
-            
-            self.logger.info(f"Cache cleared: {initial_cache_size} entries, {initial_metrics_count} metrics")
-            
+
+            self.logger.info(
+                f"Cache cleared: {initial_cache_size} entries, {initial_metrics_count} metrics"
+            )
+
             return report
-            
+
         except Exception as e:
             self.logger.error(f"Cache clearing failed: {e}", exception=e)
-            return {'cache_cleared': False, 'error': str(e)}
-    
+            return {"cache_cleared": False, "error": str(e)}
+
     def update_configuration(self, new_config: ActionProcessingConfig) -> None:
         """
         Update action processor configuration and apply changes to processing behavior.
-        
+
         Args:
             new_config: New configuration to apply
-            
+
         Raises:
             ValidationError: If new configuration is invalid
         """
         try:
             # Validate new configuration
             new_config.validate_configuration()
-            
+
             # Check if significant changes require cache clearing
             cache_settings_changed = (
-                new_config.cache_validation_results != self.config.cache_validation_results or
-                new_config.strict_validation != self.config.strict_validation
-            )
-            
+                new_config.cache_validation_results
+                != self.config.cache_validation_results
+                or new_config.strict_validation != self.config.strict_validation
+            )
+
             # Update configuration
             old_config = dataclasses.asdict(self.config)
             self.config = new_config
-            
+
             # Clear cache if settings changed
             if cache_settings_changed:
                 self.clear_cache()
                 self.logger.info("Cache cleared due to configuration changes")
-            
+
             # Update boundary enforcement if needed
-            if new_config.enforce_boundaries != old_config.get('enforce_boundaries'):
+            if new_config.enforce_boundaries != old_config.get("enforce_boundaries"):
                 if new_config.enforce_boundaries and not self.boundary_enforcer:
                     self.boundary_enforcer = BoundaryEnforcer(self.grid_size)
                 elif not new_config.enforce_boundaries:
                     self.boundary_enforcer = None
-            
+
             self.logger.info(
                 "Configuration updated",
                 extra={
-                    'old_config': old_config,
-                    'new_config': dataclasses.asdict(new_config),
-                    'cache_cleared': cache_settings_changed
-                }
-            )
-            
+                    "old_config": old_config,
+                    "new_config": dataclasses.asdict(new_config),
+                    "cache_cleared": cache_settings_changed,
+                },
+            )
+
         except Exception as e:
             self.logger.error(f"Configuration update failed: {e}", exception=e)
             raise ValidationError(f"Failed to update configuration: {e}") from e
 
 
 # Standalone utility functions for performance-critical scenarios
+
 
 def process_action(
     action: ActionType,
     current_position: Coordinates,
     grid_bounds: GridSize,
     enforce_boundaries: bool = True,
-    validate_action: bool = True
+    validate_action: bool = True,
 ) -> Tuple[Coordinates, bool, bool]:
     """
-    Standalone action processing function for performance-critical scenarios requiring 
-    minimal overhead with comprehensive validation, movement calculation, and boundary 
+    Standalone action processing function for performance-critical scenarios requiring
+    minimal overhead with comprehensive validation, movement calculation, and boundary
     enforcement integration.
-    
+
     Args:
         action: Action to process (Action enum or integer)
         current_position: Current agent position
         grid_bounds: Grid size for boundary validation
         enforce_boundaries: Whether to enforce grid boundaries
         validate_action: Whether to validate action parameter
-        
+
     Returns:
         Tuple of (final_position, action_valid, boundary_hit) with comprehensive movement analysis
-        
+
     Raises:
         ValidationError: If critical parameters are invalid
     """
@@ -869,27 +888,27 @@
         action_valid = True
         if validate_action:
             action_valid = validate_action_bounds(action, strict_validation=False)
-        
+
         # Calculate movement delta
         movement_delta = calculate_movement_delta(action, validate_action=False)
-        
+
         # Calculate proposed destination
         proposed_position = current_position.move(movement_delta)
-        
+
         boundary_hit = False
         final_position = proposed_position
-        
+
         # Apply boundary enforcement if enabled
         if enforce_boundaries:
             # Simple boundary clamping
             clamped_x = max(0, min(grid_bounds.width - 1, proposed_position.x))
             clamped_y = max(0, min(grid_bounds.height - 1, proposed_position.y))
-            
+
             final_position = Coordinates(clamped_x, clamped_y)
-            boundary_hit = (final_position != proposed_position)
-        
+            boundary_hit = final_position != proposed_position
+
         return final_position, action_valid, boundary_hit
-        
+
     except Exception as e:
         # Return safe defaults on error
         return current_position, False, True
@@ -897,13 +916,13 @@
 
 def validate_action_bounds(action: ActionType, strict_validation: bool = False) -> bool:
     """
-    Fast action bounds validation for discrete action space compliance ensuring action 
+    Fast action bounds validation for discrete action space compliance ensuring action
     is within cardinal direction range with performance optimization.
-    
+
     Args:
         action: Action to validate
         strict_validation: Whether to apply strict type checking
-        
+
     Returns:
         True if action is within bounds [0, 3] for cardinal directions, False otherwise
     """
@@ -921,26 +940,28 @@
                 action_int = int(action)
             except (TypeError, ValueError):
                 return False
-        
+
         # Check bounds
         return 0 <= action_int < ACTION_SPACE_SIZE
-        
+
     except Exception:
         return False
 
 
-def calculate_movement_delta(action: ActionType, validate_action: bool = False) -> MovementVector:
-    """
-    Calculate coordinate delta vector from action for movement calculations with 
+def calculate_movement_delta(
+    action: ActionType, validate_action: bool = False
+) -> MovementVector:
+    """
+    Calculate coordinate delta vector from action for movement calculations with
     mathematical precision and error handling.
-    
+
     Args:
         action: Action for movement calculation
         validate_action: Whether to validate action parameter
-        
+
     Returns:
         Movement delta tuple (dx, dy) for coordinate arithmetic and position updates
-        
+
     Raises:
         ValidationError: If action is invalid and validation is enabled
     """
@@ -948,20 +969,20 @@
         # Validate action if requested
         if validate_action and not validate_action_bounds(action):
             raise ValidationError(f"Invalid action for movement calculation: {action}")
-        
+
         # Convert Action enum to integer
         if isinstance(action, Action):
             action_int = int(action)
         else:
             action_int = int(action)
-        
+
         # Lookup movement vector from MOVEMENT_VECTORS
         if action_int in MOVEMENT_VECTORS:
             return MOVEMENT_VECTORS[action_int]
         else:
             # Fallback for out-of-bounds actions
             return (0, 0)
-        
+
     except Exception as e:
         if validate_action:
             raise ValidationError(f"Movement delta calculation failed: {e}") from e
@@ -969,19 +990,17 @@
 
 
 def is_valid_action_for_position(
-    action: ActionType,
-    current_position: Coordinates,
-    grid_bounds: GridSize
+    action: ActionType, current_position: Coordinates, grid_bounds: GridSize
 ) -> bool:
     """
-    Check if action would result in valid movement from current position considering 
+    Check if action would result in valid movement from current position considering
     boundary constraints and grid limitations.
-    
+
     Args:
         action: Action to check for validity
         current_position: Current agent position
         grid_bounds: Grid boundaries for validation
-        
+
     Returns:
         True if action would result in valid movement within grid bounds, False otherwise
     """
@@ -989,18 +1008,17 @@
         # Validate action bounds first
         if not validate_action_bounds(action):
             return False
-        
+
         # Calculate movement delta
         movement_delta = calculate_movement_delta(action, validate_action=False)
-        
+
         # Calculate proposed position
         new_x = current_position.x + movement_delta[0]
         new_y = current_position.y + movement_delta[1]
-        
+
         # Check if proposed position is within grid bounds
-        return (0 <= new_x < grid_bounds.width and 
-                0 <= new_y < grid_bounds.height)
-        
+        return 0 <= new_x < grid_bounds.width and 0 <= new_y < grid_bounds.height
+
     except Exception:
         # Return False for any errors to be safe
         return False