# External imports with version comments
import logging  # >=3.10 - Logger creation and error logging integration for development debugging and monitoring
import traceback  # >=3.10 - Stack trace formatting for detailed error context and development debugging  
from typing import Optional, Any, Dict, List, Union, Callable  # >=3.10 - Type hints for exception parameters, error contexts, and recovery suggestion functions
import inspect  # >=3.10 - Frame inspection for automatic error context extraction and caller information
import time  # >=3.10 - Timestamp generation for error tracking and performance context in exception handling
import threading  # >=3.10 - Thread-safe error handling and context management for multi-threaded exception scenarios
import dataclasses
import enum
import uuid


# Global constants for error handling configuration
ERROR_CONTEXT_MAX_LENGTH = 1000
MAX_STACK_TRACE_DEPTH = 10
SANITIZATION_PLACEHOLDER = '<sanitized>'
SENSITIVE_KEYS = ['password', 'token', 'key', 'secret', 'credential']
RECOVERY_SUGGESTION_MAX_LENGTH = 500
ERROR_HISTORY_MAX_SIZE = 50

# Module exports - comprehensive exception handling interface
__all__ = [
    'PlumeNavSimError',
    'ValidationError', 
    'StateError',
    'RenderingError',
    'ConfigurationError',
    'ComponentError',
    'ResourceError',
    'IntegrationError',
    'ErrorSeverity',
    'ErrorContext',
    'handle_component_error',
    'sanitize_error_context',
    'format_error_details',
    'create_error_context',
    'log_exception_with_recovery'
]


class ErrorSeverity(enum.IntEnum):
    """Enumeration class defining error severity levels for exception classification and handling priority in development and monitoring contexts.
    
    This enumeration provides standardized severity levels that enable consistent error classification,
    appropriate logging levels, and escalation decisions throughout the plume_nav_sim system.
    """
    
    # Severity level definitions with integer values for ordering
    LOW = 1      # Minor issues like validation warnings
    MEDIUM = 2   # Recoverable errors like rendering fallbacks  
    HIGH = 3     # Significant errors like component failures
    CRITICAL = 4 # System-level failures requiring immediate attention
    
    def get_description(self) -> str:
        """Get human-readable description of error severity level.
        
        Returns:
            str: Description of severity level for logging and user display
        """
        severity_descriptions = {
            ErrorSeverity.LOW: 'Minor issue with suggested improvements',
            ErrorSeverity.MEDIUM: 'Recoverable error with fallback available', 
            ErrorSeverity.HIGH: 'Significant error requiring attention',
            ErrorSeverity.CRITICAL: 'Critical system failure requiring immediate action'
        }
        return severity_descriptions.get(self, 'Unknown severity level')
    
    def should_escalate(self) -> bool:
        """Check if error severity requires escalation to higher-level error handling.
        
        Returns:
            bool: True if error should be escalated based on severity level
        """
        return self in (ErrorSeverity.HIGH, ErrorSeverity.CRITICAL)


@dataclasses.dataclass
class ErrorContext:
    """Data class for structured error context information including timestamps, component details, operation context, and debugging information for comprehensive error tracking.
    
    This class provides a standardized structure for capturing and managing error context
    across all plume_nav_sim components, enabling consistent debugging and error analysis.
    """
    
    # Required fields for error context identification
    component_name: str
    operation_name: str
    timestamp: float
    
    # Optional fields for additional debugging context
    function_name: Optional[str] = None
    line_number: Optional[int] = None
    thread_id: Optional[str] = None
    additional_data: Dict[str, Any] = dataclasses.field(default_factory=dict)
    is_sanitized: bool = False
    
    def add_caller_info(self, stack_depth: int = 2) -> None:
        """Add caller function and line information using stack inspection.
        
        Args:
            stack_depth (int): Stack depth to inspect for caller information
        """
        try:
            # Use inspect.stack() to get caller information at specified depth
            frame_info = inspect.stack()[stack_depth]
            self.function_name = frame_info.function
            self.line_number = frame_info.lineno
        except (IndexError, AttributeError):
            # Handle exceptions gracefully if stack inspection fails
            self.function_name = '<unknown>'
            self.line_number = 0
    
    def add_system_info(self) -> None:
        """Add system and runtime information for debugging context."""
        try:
            # Get current thread ID using threading.current_thread().ident
            self.thread_id = str(threading.current_thread().ident)
            
            # Add Python version and platform information
            import sys
            import platform
            self.additional_data.update({
                'python_version': sys.version,
                'platform': platform.platform(),
                'thread_name': threading.current_thread().name
            })
        except Exception:
            # Store system information in additional_data dictionary
            self.additional_data.setdefault('system_info_error', 'Failed to collect system information')
    
    def sanitize(self, additional_sensitive_keys: Optional[List[str]] = None) -> None:
        """Sanitize error context removing sensitive information while preserving debugging data.
        
        Args:
            additional_sensitive_keys (Optional[List[str]]): Additional sensitive keys to sanitize
        """
        if self.is_sanitized:
            return
            
        # Apply sanitize_error_context to additional_data
        sensitive_keys = SENSITIVE_KEYS.copy()
        if additional_sensitive_keys:
            sensitive_keys.extend(additional_sensitive_keys)
            
        self.additional_data = sanitize_error_context(self.additional_data, sensitive_keys)
        
        # Remove or mask sensitive information from all context fields
        if self.function_name and self.function_name.startswith('_'):
            # Preserve debugging information like timestamps and component names
            pass  # Function name is useful for debugging even if private
            
        # Set is_sanitized to True to indicate sanitization completion
        self.is_sanitized = True
    
    def to_dict(self) -> Dict[str, Any]:
        """Convert error context to dictionary for serialization and logging.
        
        Returns:
            dict: Dictionary representation of error context
        """
        # Create dictionary with all context fields
        result = {
            'component_name': self.component_name,
            'operation_name': self.operation_name,
            'timestamp': self.timestamp
        }
        
        # Add optional fields if they are not None
        if self.function_name is not None:
            result['function_name'] = self.function_name
        if self.line_number is not None:
            result['line_number'] = self.line_number
        if self.thread_id is not None:
            result['thread_id'] = self.thread_id
            
        # Include additional_data and sanitization status
        result['additional_data'] = self.additional_data
        result['is_sanitized'] = self.is_sanitized
        
        return result


class PlumeNavSimError(Exception):
    """Base exception class for all plume_nav_sim package errors providing consistent error handling interface, logging integration, recovery suggestions, and secure error reporting with development debugging support.
    
    This base class establishes the foundation for hierarchical error handling throughout
    the plume_nav_sim system, ensuring consistent error reporting, logging, and recovery patterns.
    """
    
    def __init__(
        self,
        message: str,
        context: Optional[Union[ErrorContext, Dict[str, Any]]] = None,
        severity: ErrorSeverity = ErrorSeverity.MEDIUM,
    ):
        """Initialize base exception with message, context, severity level, and error tracking.
        
        Args:
            message (str): Primary error description
            context (Optional[ErrorContext]): Error context for debugging and analysis
            severity (ErrorSeverity): Error severity level for classification and handling priority
        """
        super().__init__(message)

        # Store message as primary error description
        self.message = message
        # Initialize context containers and normalize provided context
        self._context_obj: Optional[ErrorContext] = None
        self._context_dict: Optional[Dict[str, Any]] = None
        self.context = context
        # Set severity level for error classification and handling priority
        self.severity = severity
        # Generate timestamp using time.time() for error tracking
        self.timestamp = time.time()
        # Create unique error_id for tracking and correlation
        self.error_id = str(uuid.uuid4())
        # Initialize recovery_suggestion to None (set by subclasses)
        self.recovery_suggestion: Optional[str] = None
        # Initialize empty error_details dictionary
        self.error_details: Dict[str, Any] = {}
        # Set logged to False initially
        self.logged = False

    @property
    def context(self) -> Optional[Union[Dict[str, Any], ErrorContext]]:
        if self._context_dict is not None:
            return dict(self._context_dict)
        return self._context_obj

    @context.setter
    def context(self, value: Optional[Union[ErrorContext, Dict[str, Any]]]) -> None:
        if value is None:
            self._context_obj = None
            self._context_dict = None
        elif isinstance(value, ErrorContext):
            self._context_obj = value
            self._context_dict = None
        elif isinstance(value, dict):
            self._context_dict = dict(value)
            self._context_obj = ErrorContext(
                component_name=self.__class__.__module__,
                operation_name=self.__class__.__name__,
                timestamp=time.time(),
                additional_data=dict(value),
            )
        else:
            raise TypeError(
                "context must be an ErrorContext instance, a dictionary, or None"
            )

    def get_error_details(self) -> Dict[str, Any]:
        """Get comprehensive error details including context, timestamp, and recovery information for debugging and logging.

        Returns:
            dict: Dictionary containing all error details and metadata
        """
        # Create base error details with message, error_id, and timestamp
        details = {
            'error_id': self.error_id,
            'message': self.message,
            'timestamp': self.timestamp,
            'severity': self.severity.name,
            'severity_description': self.severity.get_description(),
            'exception_type': self.__class__.__name__,
            'module': self.__class__.__module__
        }
        
        # Include context information if available using stored context data
        if self._context_obj:
            details['context'] = self._context_obj.to_dict()
        elif self._context_dict is not None:
            details['context'] = dict(self._context_dict)
            
        # Add recovery_suggestion if available
        if self.recovery_suggestion:
            details['recovery_suggestion'] = self.recovery_suggestion
            
        # Include error_details dictionary for additional information
        details['error_details'] = self.error_details
        
        return details
    
    def format_for_user(self, include_suggestions: bool = True) -> str:
        """Format error message for user display removing technical details and sensitive information.
        
        Args:
            include_suggestions (bool): Whether to include recovery suggestions
            
        Returns:
            str: User-friendly error message with optional recovery suggestions
        """
        # Extract user-readable message removing technical jargon
        user_message = self.message
        
        # Remove stack traces and internal system information
        if user_message.lower().startswith(('traceback', 'exception', 'error in')):
            user_message = "An error occurred in the plume navigation environment."
            
        # Include recovery suggestions if include_suggestions is True and available
        if include_suggestions and self.recovery_suggestion:
            user_message += f"\n\nSuggestion: {self.recovery_suggestion}"
            
        # Ensure no sensitive information is disclosed
        for sensitive_key in SENSITIVE_KEYS:
            if sensitive_key.lower() in user_message.lower():
                user_message = user_message.replace(sensitive_key, SANITIZATION_PLACEHOLDER)
                
        return user_message
    
    def log_error(self, logger: Optional[logging.Logger] = None, include_stack_trace: bool = False) -> None:
        """Log error with appropriate logger including context, recovery suggestions, and debugging information.
        
        Args:
            logger (Optional[logging.Logger]): Logger instance or None for default
            include_stack_trace (bool): Whether to include stack trace in log
        """
        if self.logged:
            return  # Prevent duplicate logging
            
        # Get logger from parameter or create default logger
        if logger is None:
            logger = logging.getLogger('plume_nav_sim.exceptions')
            
        # Create comprehensive log message with error details
        log_data = self.get_error_details()
        
        # Include sanitized context information for debugging
        context_str = ""
        context_obj = self._context_obj
        if context_obj:
            if not context_obj.is_sanitized:
                context_obj.sanitize()
            context_str = f" | Context: {context_obj.component_name}.{context_obj.operation_name}"
            
        # Add stack trace if include_stack_trace is True
        stack_trace_str = ""
        if include_stack_trace:
            stack_trace_str = f"\n{traceback.format_exc()}"
            
        log_message = f"[{self.error_id}] {self.message}{context_str}{stack_trace_str}"
        
        # Log with level appropriate for error severity
        if self.severity == ErrorSeverity.LOW:
            logger.info(log_message)
        elif self.severity == ErrorSeverity.MEDIUM:
            logger.warning(log_message)
        elif self.severity == ErrorSeverity.HIGH:
            logger.error(log_message)
        else:  # CRITICAL
            logger.critical(log_message)
            
        # Set logged flag to True to prevent duplicate logging
        self.logged = True
    
    def set_recovery_suggestion(self, suggestion: str) -> None:
        """Set recovery suggestion for automated error handling and user guidance.
        
        Args:
            suggestion (str): Recovery suggestion text
        """
        # Validate suggestion length against RECOVERY_SUGGESTION_MAX_LENGTH
        if len(suggestion) > RECOVERY_SUGGESTION_MAX_LENGTH:
            suggestion = suggestion[:RECOVERY_SUGGESTION_MAX_LENGTH - 3] + "..."
            
        # Store suggestion in recovery_suggestion field
        self.recovery_suggestion = suggestion
        
        # Update error_details with recovery information
        self.error_details['has_recovery_guidance'] = True
    
    def add_context(self, key: str, value: Any) -> None:
        """Add additional context information to error for enhanced debugging.
        
        Args:
            key (str): Context key
            value (Any): Context value
        """
        # Validate key is non-empty string
        if not key or not isinstance(key, str):
            raise ValueError("Context key must be a non-empty string")
            
        # Sanitize value to prevent sensitive information disclosure
        if isinstance(value, str) and any(sensitive in value.lower() for sensitive in SENSITIVE_KEYS):
            value = SANITIZATION_PLACEHOLDER
            
        # Add key-value pair to error_details dictionary
        self.error_details[key] = value


class ValidationError(PlumeNavSimError, ValueError):
    """Exception class for input parameter and action validation failures with specific validation context, detailed error reporting, and parameter-specific recovery suggestions for development debugging.

    This exception handles all input validation failures with detailed parameter information
    and specific recovery suggestions for resolving validation issues.
    """
    
<<<<<<< HEAD
    def __init__(self, message: str, parameter_name: Optional[str] = None, invalid_value: Optional[Any] = None, expected_format: Optional[str] = None, context: Optional[Any] = None, parameter_constraints: Optional[Dict[str, Any]] = None):
=======
    def __init__(
        self,
        message: str,
        parameter_name: Optional[str] = None,
        invalid_value: Optional[Any] = None,
        expected_format: Optional[str] = None,
        parameter_constraints: Optional[Dict[str, Any]] = None,
        context: Optional[Union[ErrorContext, Dict[str, Any]]] = None,
    ):
>>>>>>> 041f2dc9
        """Initialize validation error with parameter details and validation context.
        
        Args:
            message (str): Primary error description
            parameter_name (Optional[str]): Name of parameter that failed validation
            invalid_value (Optional[Any]): The invalid value that caused validation failure
            expected_format (Optional[str]): Expected format or constraint description
        """
<<<<<<< HEAD
        # Prepare optional context: accept either ErrorContext or a plain dict
        error_context = None
        if context is not None:
            try:
                if isinstance(context, ErrorContext):
                    error_context = context
                elif isinstance(context, dict):
                    error_context = create_error_context(
                        operation_name='rendering_error',
                        additional_context=context,
                        include_caller_info=True,
                        include_system_info=False
                    )
            except Exception:
                error_context = None

        # Call parent constructor with message, optional context and MEDIUM severity
        super().__init__(message, context=error_context, severity=ErrorSeverity.MEDIUM)
=======
        # Call parent constructor with message, context, and MEDIUM severity
        super().__init__(message, context=context, severity=ErrorSeverity.MEDIUM)
>>>>>>> 041f2dc9
        
        # Store parameter_name for parameter-specific error handling
        self.parameter_name = parameter_name
        # Store sanitized invalid_value for debugging (remove sensitive data)
        self.invalid_value = self._sanitize_value(invalid_value)
        # Store expected_format for user guidance
        self.expected_format = expected_format
        # Initialize empty validation_errors list
        self.validation_errors: List[Dict[str, str]] = []
<<<<<<< HEAD
        # Initialize parameter_constraints dictionary from argument if provided
        self.parameter_constraints: Dict[str, Any] = parameter_constraints or {}
=======
        # Initialize parameter_constraints dictionary with optional caller-supplied data
        self.parameter_constraints: Dict[str, Any] = {}
        if parameter_constraints:
            self.parameter_constraints.update(parameter_constraints)
>>>>>>> 041f2dc9
        
        # Set default recovery suggestion for validation failures
        self.set_recovery_suggestion("Check input parameters and ensure they meet the expected format and constraints.")
    
    def _sanitize_value(self, value: Any) -> Any:
        """Sanitize value to prevent sensitive information disclosure."""
        if isinstance(value, str):
            for sensitive_key in SENSITIVE_KEYS:
                if sensitive_key.lower() in value.lower():
                    return SANITIZATION_PLACEHOLDER
        return value
    
    def get_validation_details(self) -> Dict[str, Any]:
        """Get comprehensive validation error details including parameter information and expected formats.
        
        Returns:
            dict: Dictionary containing validation-specific error details
        """
        # Get base error details from parent class
        details = self.get_error_details()
        
        # Add parameter_name and expected_format to details
        details.update({
            'parameter_name': self.parameter_name,
            'invalid_value': self.invalid_value,
            'expected_format': self.expected_format,
            'validation_errors': self.validation_errors,
            'parameter_constraints': self.parameter_constraints
        })
        
        return details
    
    def add_validation_error(self, error_message: str, field_name: Optional[str] = None) -> None:
        """Add additional validation error for compound validation failures.
        
        Args:
            error_message (str): Validation error description
            field_name (Optional[str]): Field name associated with error
        """
        # Validate error_message is non-empty string
        if not error_message or not isinstance(error_message, str):
            raise ValueError("Error message must be a non-empty string")
            
        # Add error message and optional field_name to validation_errors list
        error_entry = {'message': error_message}
        if field_name:
            error_entry['field_name'] = field_name
            
        self.validation_errors.append(error_entry)
        
        # Update recovery suggestion if multiple validation errors exist
        if len(self.validation_errors) > 1:
            self.set_recovery_suggestion("Multiple validation errors detected. Please review all parameter constraints.")
    
    def set_parameter_constraints(self, constraints: Dict[str, Any]) -> None:
        """Set parameter constraints that were violated for detailed error reporting.
        
        Args:
            constraints (dict): Dictionary of parameter constraints
        """
        # Validate constraints is dictionary
        if not isinstance(constraints, dict):
            raise TypeError("Constraints must be a dictionary")
            
        # Store constraints in parameter_constraints field
        self.parameter_constraints = constraints
        
        # Generate recovery suggestion based on constraints
        if constraints:
            constraint_desc = ", ".join(f"{k}={v}" for k, v in constraints.items())
            self.set_recovery_suggestion(f"Ensure parameter meets constraints: {constraint_desc}")


class StateError(PlumeNavSimError):
    """Exception class for invalid environment state transitions and inconsistent component states with state analysis, transition validation, and automated recovery action suggestions.
    
    This exception handles state-related errors with comprehensive state analysis
    and specific recovery actions for resolving state inconsistencies.
    """
    
    def __init__(self, message: str, current_state: Optional[str] = None, expected_state: Optional[str] = None, component_name: Optional[str] = None):
        """Initialize state error with current state, expected state, and component information.
        
        Args:
            message (str): Primary error description
            current_state (Optional[str]): Current state description
            expected_state (Optional[str]): Expected state description
            component_name (Optional[str]): Component name where state error occurred
        """
        # Call parent constructor with message and HIGH severity
        super().__init__(message, severity=ErrorSeverity.HIGH)
        
        # Store current_state for state analysis
        self.current_state = current_state
        # Store expected_state for recovery guidance
        self.expected_state = expected_state
        # Store component_name for component-specific recovery
        self.component_name = component_name
        # Initialize empty state_details dictionary
        self.state_details: Dict[str, Any] = {}
        # Initialize empty state_transition_history list
        self.state_transition_history: List[Dict[str, Any]] = []
        
        # Set recovery suggestion based on state transition analysis
        recovery_action = self.suggest_recovery_action()
        self.set_recovery_suggestion(recovery_action)
    
    def suggest_recovery_action(self) -> str:
        """Suggest specific recovery actions based on state transition analysis and component type.
        
        Returns:
            str: Recovery action suggestion for resolving state error
        """
        # Analyze current_state and expected_state for recovery options
        if self.current_state and self.expected_state:
            if 'uninitialized' in self.current_state.lower():
                return 'Initialize component or environment before use'
            elif 'terminated' in self.current_state.lower():
                return 'Reset environment to begin new episode'
            elif 'error' in self.current_state.lower():
                return 'Clear error state and reinitialize component'
        
        # Consider component_name for component-specific recovery strategies
        if self.component_name:
            if 'plume' in self.component_name.lower():
                return 'Reinitialize plume model with valid parameters'
            elif 'render' in self.component_name.lower():
                return 'Reset rendering pipeline or switch to fallback mode'
            elif 'env' in self.component_name.lower():
                return 'Reset environment to initial state'
        
        # Return most appropriate recovery action based on error context
        return 'Verify component state and reinitialize if necessary'
    
    def add_state_details(self, details: Dict[str, Any]) -> None:
        """Add detailed state information for debugging and recovery analysis.
        
        Args:
            details (dict): State details dictionary
        """
        # Validate details is dictionary
        if not isinstance(details, dict):
            raise TypeError("State details must be a dictionary")
            
        # Sanitize details to remove sensitive state information
        sanitized_details = sanitize_error_context(details)
        
        # Merge details into state_details dictionary
        self.state_details.update(sanitized_details)
        
        # Update recovery suggestion based on detailed state information
        if 'episode_active' in details and not details['episode_active']:
            self.set_recovery_suggestion('Call reset() to start a new episode before stepping')


class RenderingError(PlumeNavSimError):
    """Exception class for visualization and display failures including matplotlib backend issues, rendering pipeline problems, and display fallback strategies with backend compatibility analysis.
    
    This exception handles rendering and visualization errors with specific fallback
    suggestions and backend compatibility analysis.
    """
    
    def __init__(self, message: str, render_mode: Optional[str] = None, backend_name: Optional[str] = None, underlying_error: Optional[Exception] = None, context: Optional[Any] = None):
        """Initialize rendering error with render mode, backend information, and underlying error details.
        
        Args:
            message (str): Primary error description
            render_mode (Optional[str]): Rendering mode that failed
            backend_name (Optional[str]): Backend that caused the error
            underlying_error (Optional[Exception]): Underlying exception that caused rendering failure
        """
        # Prepare optional context: accept either ErrorContext or a plain dict
        error_context = None
        if context is not None:
            try:
                if isinstance(context, ErrorContext):
                    error_context = context
                elif isinstance(context, dict):
                    error_context = create_error_context(
                        operation_name='rendering_error',
                        additional_context=context,
                        include_caller_info=True,
                        include_system_info=False
                    )
            except Exception:
                error_context = None

        # Call parent constructor with message, optional context and MEDIUM severity
        super().__init__(message, context=error_context, severity=ErrorSeverity.MEDIUM)
        
        # Store render_mode for mode-specific error handling
        self.render_mode = render_mode
        # Store backend_name for backend-specific recovery
        self.backend_name = backend_name
        # Store underlying_error for root cause analysis
        self.underlying_error = underlying_error
        # Initialize empty available_fallbacks list
        self.available_fallbacks: List[str] = []
        # Initialize empty rendering_context dictionary
        self.rendering_context: Dict[str, Any] = {}
        
        # Set recovery suggestion for rendering fallback options
        fallbacks = self.get_fallback_suggestions()
        if fallbacks:
            self.set_recovery_suggestion(f"Try fallback options: {', '.join(fallbacks[:2])}")
        else:
            self.set_recovery_suggestion("Switch to rgb_array mode or check matplotlib installation")
    
    def get_fallback_suggestions(self) -> List[str]:
        """Get list of available rendering fallback options based on error context and system capabilities.
        
        Returns:
            list: List of fallback rendering options with implementation details
        """
        fallbacks = []
        
        # Analyze render_mode and backend_name for fallback options
        if self.render_mode == 'human':
            fallbacks.append('rgb_array')  # Always available fallback
            
        # Check system capabilities for alternative backends
        if self.backend_name != 'Agg':
            fallbacks.append('Agg backend')
            
        # Include 'Agg' backend fallback for matplotlib display issues
        if self.backend_name in ['TkAgg', 'Qt5Agg']:
            fallbacks.extend(['TkAgg', 'Qt5Agg', 'Agg'])
            
        # Return prioritized list of available fallback options
        self.available_fallbacks = list(set(fallbacks))  # Remove duplicates
        return self.available_fallbacks
    
    def set_rendering_context(self, context: Dict[str, Any]) -> None:
        """Set rendering context information for detailed error analysis and debugging.
        
        Args:
            context (dict): Rendering context information
        """
        # Validate context contains rendering-specific information
        if not isinstance(context, dict):
            raise TypeError("Rendering context must be a dictionary")
            
        # Store context in rendering_context dictionary
        self.rendering_context = context
        
        # Update available_fallbacks based on context
        if 'headless' in context and context['headless']:
            self.available_fallbacks = ['rgb_array', 'Agg backend']
            self.set_recovery_suggestion("Use rgb_array mode in headless environment")


class ConfigurationError(PlumeNavSimError):
    """Exception class for environment setup, registration issues, and invalid configuration parameters with configuration validation, parameter analysis, and valid option suggestions.
    
    This exception handles configuration-related errors with comprehensive parameter
    validation and suggestions for valid configuration options.
    """
    
    def __init__(self, message: str, config_parameter: Optional[str] = None, invalid_value: Optional[Any] = None, valid_options: Optional[Dict[str, Any]] = None):
        """Initialize configuration error with parameter details and valid options.
        
        Args:
            message (str): Primary error description
            config_parameter (Optional[str]): Configuration parameter that is invalid
            invalid_value (Optional[Any]): Invalid configuration value
            valid_options (Optional[dict]): Dictionary of valid configuration options
        """
        # Call parent constructor with message and HIGH severity
        super().__init__(message, severity=ErrorSeverity.HIGH)
        
        # Store config_parameter for parameter-specific error handling
        self.config_parameter = config_parameter
        # Store sanitized invalid_value for debugging
        self.invalid_value = self._sanitize_config_value(invalid_value)
        # Store valid_options for recovery guidance
        self.valid_options = valid_options or {}
        # Initialize empty configuration_context dictionary
        self.configuration_context: Dict[str, Any] = {}
        # Initialize empty validation_errors list
        self.validation_errors: List[str] = []
        
        # Set recovery suggestion based on valid options
        if self.valid_options and self.config_parameter:
            options_str = str(list(self.valid_options.keys())[:3])  # Show first 3 options
            self.set_recovery_suggestion(f"Use valid options for {self.config_parameter}: {options_str}")
        else:
            self.set_recovery_suggestion("Check configuration parameters against documentation")
    
    def _sanitize_config_value(self, value: Any) -> Any:
        """Sanitize configuration value to prevent sensitive information disclosure."""
        if isinstance(value, str):
            for sensitive_key in SENSITIVE_KEYS:
                if sensitive_key.lower() in value.lower():
                    return SANITIZATION_PLACEHOLDER
        return value
    
    def get_valid_options(self) -> Dict[str, Any]:
        """Get dictionary of valid configuration options for error parameter with descriptions and examples.
        
        Returns:
            dict: Dictionary containing valid configuration options and usage examples
        """
        # Return valid_options if available
        if self.valid_options:
            return self.valid_options
        
        # Generate standard options for common config parameters
        standard_options = {}
        if self.config_parameter:
            param_lower = self.config_parameter.lower()
            if 'grid_size' in param_lower:
                standard_options = {'grid_size': '(width, height) tuple with positive integers'}
            elif 'render_mode' in param_lower:
                standard_options = {'render_mode': ['human', 'rgb_array']}
            elif 'source_location' in param_lower:
                standard_options = {'source_location': '(x, y) tuple within grid bounds'}
                
        return standard_options
    
    def add_configuration_context(self, context: Dict[str, Any]) -> None:
        """Add configuration context for detailed error analysis and debugging.
        
        Args:
            context (dict): Configuration context information
        """
        # Sanitize context to remove sensitive configuration data
        sanitized_context = sanitize_error_context(context)
        
        # Merge context into configuration_context dictionary
        self.configuration_context.update(sanitized_context)
        
        # Update valid_options based on context information
        if 'available_backends' in context:
            self.valid_options['backends'] = context['available_backends']
            
        # Enhance recovery suggestions with context-aware guidance
        if 'grid_size' in context:
            grid_info = context['grid_size']
            self.set_recovery_suggestion(f"Use grid_size format like {grid_info} with positive integers")


class ComponentError(PlumeNavSimError):
    """Exception class for general component-level failures in plume model, rendering pipeline, or state management with component diagnostic information and failure analysis.
    
    This exception handles component-specific errors with detailed diagnostic
    information and component-specific recovery strategies.
    """
    
    def __init__(self, message: str, component_name: str, operation_name: Optional[str] = None, underlying_error: Optional[Exception] = None):
        """Initialize component error with component identification and operation context.
        
        Args:
            message (str): Primary error description
            component_name (str): Name of component that failed
            operation_name (Optional[str]): Operation that was being performed
            underlying_error (Optional[Exception]): Underlying exception that caused component failure
        """
        # Call parent constructor with message and HIGH severity
        super().__init__(message, severity=ErrorSeverity.HIGH)
        
        # Store component_name for component identification
        self.component_name = component_name
        # Store operation_name for operation-specific debugging
        self.operation_name = operation_name
        # Store underlying_error for root cause analysis
        self.underlying_error = underlying_error
        # Initialize empty component_state dictionary
        self.component_state: Dict[str, Any] = {}
        # Initialize empty diagnostic_info list
        self.diagnostic_info: List[str] = []
        
        # Set component-specific recovery suggestion
        self.set_recovery_suggestion(self._generate_component_recovery_suggestion())
    
    def _generate_component_recovery_suggestion(self) -> str:
        """Generate component-specific recovery suggestion."""
        component_lower = self.component_name.lower()
        if 'plume' in component_lower:
            return 'Reinitialize plume model with valid grid_size and source_location'
        elif 'render' in component_lower:
            return 'Check matplotlib installation or switch to rgb_array mode'
        elif 'env' in component_lower:
            return 'Reset environment or check initialization parameters'
        else:
            return f'Restart {self.component_name} component or check configuration'
    
    def diagnose_failure(self) -> Dict[str, Any]:
        """Perform component-specific failure diagnosis and generate detailed diagnostic report.
        
        Returns:
            dict: Diagnostic report with component analysis and failure details
        """
        # Analyze component_name for component-specific diagnostics
        diagnostic_report = {
            'component_name': self.component_name,
            'operation_name': self.operation_name,
            'failure_timestamp': self.timestamp,
            'diagnostic_info': self.diagnostic_info.copy()
        }
        
        # Check operation_name for operation-specific failure patterns
        if self.operation_name:
            diagnostic_report['operation_analysis'] = f'Failure during {self.operation_name} operation'
        
        # Analyze underlying_error for root cause identification
        if self.underlying_error:
            diagnostic_report['root_cause'] = {
                'error_type': type(self.underlying_error).__name__,
                'error_message': str(self.underlying_error)
            }
        
        # Generate component state analysis from component_state
        if self.component_state:
            diagnostic_report['component_state_analysis'] = self.component_state.copy()
        
        return diagnostic_report
    
    def set_component_state(self, state: Dict[str, Any]) -> None:
        """Set component state information for diagnostic analysis.
        
        Args:
            state (dict): Component state information
        """
        # Sanitize state to remove sensitive component information
        sanitized_state = sanitize_error_context(state)
        
        # Store state in component_state dictionary
        self.component_state = sanitized_state
        
        # Update diagnostic_info with state analysis
        if 'initialized' in state and not state['initialized']:
            self.diagnostic_info.append('Component not properly initialized')
        
        # Enhance recovery suggestions based on component state
        if state.get('memory_usage', 0) > 100 * 1024 * 1024:  # 100MB
            self.set_recovery_suggestion('High memory usage detected - consider reducing grid size or clearing cache')


class ResourceError(PlumeNavSimError):
    """Exception class for resource-related failures including memory exhaustion, cleanup issues, and system resource constraints with resource analysis and cleanup action recommendations.
    
    This exception handles resource-related errors with detailed resource usage
    analysis and specific cleanup action recommendations.
    """
    
    def __init__(self, message: str, resource_type: Optional[str] = None, current_usage: Optional[float] = None, limit_exceeded: Optional[float] = None):
        """Initialize resource error with resource type and usage information.
        
        Args:
            message (str): Primary error description
            resource_type (Optional[str]): Type of resource (memory, disk, etc.)
            current_usage (Optional[float]): Current resource usage value
            limit_exceeded (Optional[float]): Resource limit that was exceeded
        """
        # Call parent constructor with message and HIGH severity
        super().__init__(message, severity=ErrorSeverity.HIGH)
        
        # Store resource_type for resource-specific error handling
        self.resource_type = resource_type
        # Store current_usage and limit_exceeded for analysis
        self.current_usage = current_usage
        self.limit_exceeded = limit_exceeded
        # Initialize empty resource_details dictionary
        self.resource_details: Dict[str, Any] = {}
        # Initialize empty cleanup_actions list
        self.cleanup_actions: List[str] = []
        
        # Set resource-specific recovery suggestions
        cleanup_suggestions = self.suggest_cleanup_actions()
        if cleanup_suggestions:
            actions_str = ', '.join(cleanup_suggestions[:2])
            self.set_recovery_suggestion(f"Try cleanup actions: {actions_str}")
        else:
            self.set_recovery_suggestion("Free up system resources or reduce operation scope")
    
    def suggest_cleanup_actions(self) -> List[str]:
        """Suggest specific cleanup actions based on resource type and usage analysis.
        
        Returns:
            list: List of cleanup actions to resolve resource constraints
        """
        actions = []
        
        # Analyze resource_type for resource-specific cleanup strategies
        if self.resource_type:
            resource_lower = self.resource_type.lower()
            if 'memory' in resource_lower:
                actions.extend(['clear_cache', 'reduce_grid_size', 'cleanup_matplotlib'])
            elif 'disk' in resource_lower:
                actions.extend(['cleanup_temp_files', 'remove_old_logs'])
            elif 'cpu' in resource_lower:
                actions.extend(['reduce_computation_complexity', 'increase_timeout'])
        
        # Compare current_usage with limit_exceeded for severity assessment
        if self.current_usage and self.limit_exceeded:
            if self.current_usage > self.limit_exceeded * 0.9:  # >90% of limit
                actions.insert(0, 'immediate_cleanup_required')
        
        # Return ordered list of cleanup actions with implementation details
        self.cleanup_actions = actions
        return actions
    
    def set_resource_details(self, details: Dict[str, Any]) -> None:
        """Set detailed resource usage information for analysis and cleanup planning.
        
        Args:
            details (dict): Resource usage details
        """
        # Store details in resource_details dictionary
        self.resource_details = details
        
        # Update cleanup_actions based on detailed resource information
        if 'memory_breakdown' in details:
            memory_info = details['memory_breakdown']
            if isinstance(memory_info, dict):
                # Find largest memory consumers
                if 'plume_field' in memory_info and memory_info['plume_field'] > 50 * 1024 * 1024:
                    self.cleanup_actions.insert(0, 'reduce_plume_field_size')
                
        # Calculate resource optimization recommendations
        if 'optimization_suggestions' not in self.resource_details:
            self.resource_details['optimization_suggestions'] = self.cleanup_actions


class IntegrationError(PlumeNavSimError):
    """Exception class for external dependency failures including Gymnasium, NumPy, or Matplotlib integration issues with dependency compatibility checking and version analysis.
    
    This exception handles integration errors with external dependencies including
    detailed compatibility analysis and version checking.
    """
    
    def __init__(self, message: str, dependency_name: str, required_version: Optional[str] = None, current_version: Optional[str] = None):
        """Initialize integration error with dependency information and version details.
        
        Args:
            message (str): Primary error description
            dependency_name (str): Name of dependency that failed
            required_version (Optional[str]): Required version specification
            current_version (Optional[str]): Currently installed version
        """
        # Call parent constructor with message and HIGH severity
        super().__init__(message, severity=ErrorSeverity.HIGH)
        
        # Store dependency_name for dependency-specific error handling
        self.dependency_name = dependency_name
        # Store required_version and current_version for compatibility analysis
        self.required_version = required_version
        self.current_version = current_version
        # Initialize empty compatibility_info dictionary
        self.compatibility_info: Dict[str, Any] = {}
        # Set version_mismatch flag based on version comparison
        self.version_mismatch = self._check_version_mismatch()
        
        # Set dependency-specific recovery suggestions
        if self.version_mismatch:
            self.set_recovery_suggestion(f"Update {dependency_name} to version {required_version or 'latest'}")
        else:
            self.set_recovery_suggestion(f"Check {dependency_name} installation and compatibility")
    
    def _check_version_mismatch(self) -> bool:
        """Check if there's a version mismatch between required and current versions."""
        if not self.required_version or not self.current_version:
            return False
        
        # Simple version comparison (could be enhanced with packaging.version)
        try:
            # Remove version specifiers like >=, ==, etc.
            required_clean = self.required_version.replace('>=', '').replace('==', '').replace('>', '').strip()
            current_clean = self.current_version.strip()
            
            return required_clean != current_clean
        except Exception:
            return True  # Assume mismatch if comparison fails
    
    def check_compatibility(self) -> Dict[str, Any]:
        """Check dependency compatibility and generate detailed compatibility report.
        
        Returns:
            dict: Compatibility analysis with version details and upgrade recommendations
        """
        # Compare required_version with current_version if both available
        compatibility_report = {
            'dependency_name': self.dependency_name,
            'required_version': self.required_version,
            'current_version': self.current_version,
            'version_mismatch': self.version_mismatch,
            'compatibility_status': 'incompatible' if self.version_mismatch else 'unknown'
        }
        
        # Analyze compatibility based on dependency_name and version requirements
        if self.dependency_name.lower() in ['numpy', 'matplotlib', 'gymnasium']:
            compatibility_report['dependency_type'] = 'critical'
            compatibility_report['installation_priority'] = 'high'
        
        # Include upgrade recommendations and installation instructions
        if self.version_mismatch and self.required_version:
            compatibility_report['upgrade_recommendation'] = {
                'action': 'upgrade',
                'command': f'pip install {self.dependency_name}>={self.required_version}',
                'urgency': 'high' if self.dependency_name in ['gymnasium', 'numpy'] else 'medium'
            }
        
        # Return comprehensive compatibility analysis dictionary
        self.compatibility_info = compatibility_report
        return compatibility_report
    
    def set_compatibility_info(self, info: Dict[str, Any]) -> None:
        """Set detailed compatibility information for comprehensive error analysis.
        
        Args:
            info (dict): Compatibility information dictionary
        """
        # Store info in compatibility_info dictionary
        self.compatibility_info.update(info)
        
        # Update version_mismatch flag based on compatibility information
        if 'version_compatible' in info:
            self.version_mismatch = not info['version_compatible']
        
        # Generate upgrade path recommendations
        if 'upgrade_path' in info:
            upgrade_path = info['upgrade_path']
            if isinstance(upgrade_path, list):
                path_str = ' -> '.join(upgrade_path[:3])  # Show first 3 steps
                self.set_recovery_suggestion(f"Follow upgrade path: {path_str}")


# Utility functions for centralized error handling

def handle_component_error(error: Exception, component_name: str, error_context: Optional[dict] = None, recovery_action: Optional[str] = None) -> str:
    """Centralized error handling function with component-specific recovery strategies, logging integration, and secure error reporting for all plume_nav_sim components.
    
    Args:
        error (Exception): Exception that occurred
        component_name (str): Name of component where error occurred
        error_context (Optional[dict]): Additional error context information
        recovery_action (Optional[str]): Suggested recovery action
        
    Returns:
        str: Recovery strategy identifier or error escalation status for automated error handling
    """
    # Validate error is Exception instance and component_name is non-empty string
    if not isinstance(error, Exception):
        raise TypeError("Error parameter must be an Exception instance")
    if not component_name or not isinstance(component_name, str):
        raise ValueError("Component name must be a non-empty string")
    
    # Get logger for component-specific logging
    logger = logging.getLogger(f'plume_nav_sim.{component_name}')
    
    # Classify error type using isinstance checks for plume_nav_sim exception hierarchy
    if isinstance(error, ValidationError):
        # Sanitize error_context to prevent sensitive information disclosure
        sanitized_context = sanitize_error_context(error_context or {})
        
        # Log error details using component-specific logger with sanitized context
        logger.error(f"Validation error in {component_name}: {error.message}")
        if sanitized_context:
            logger.debug(f"Validation context: {sanitized_context}")
        
        # Apply automatic recovery actions for recoverable error types
        return 'validation_failed'
    
    elif isinstance(error, RenderingError):
        logger.warning(f"Rendering error in {component_name}: {error.message}")
        
        # Check for fallback options
        fallbacks = error.get_fallback_suggestions()
        if fallbacks:
            logger.info(f"Available fallbacks for {component_name}: {fallbacks}")
        
        return 'fallback_mode'
    
    elif isinstance(error, (StateError, ComponentError, ResourceError, IntegrationError)):
        logger.error(f"System error in {component_name}: {error.message}")
        
        # Escalate critical errors that require immediate attention
        if hasattr(error, 'severity') and error.severity == ErrorSeverity.CRITICAL:
            logger.critical(f"Critical error in {component_name} requires immediate attention")
            return 'system_error'
        
        return 'component_error'
    
    else:
        # Handle non-plume_nav_sim errors
        logger.critical(f"Unexpected error in {component_name}: {str(error)}")
        
        # Create PlumeNavSimError wrapper for unknown errors
        wrapped_error = PlumeNavSimError(
            f"Unexpected error in {component_name}: {str(error)}", 
            severity=ErrorSeverity.CRITICAL
        )
        wrapped_error.add_context('original_error_type', type(error).__name__)
        wrapped_error.log_error(logger)
        
        return 'system_error'


def sanitize_error_context(context: dict, additional_sensitive_keys: Optional[List[str]] = None) -> dict:
    """Sanitize error context dictionary to prevent sensitive information disclosure while preserving debugging information for secure error logging.
    
    Args:
        context (dict): Context dictionary to sanitize
        additional_sensitive_keys (Optional[List[str]]): Additional sensitive keys to sanitize
        
    Returns:
        dict: Sanitized context dictionary safe for logging and error reporting
    """
    if not isinstance(context, dict):
        return {}
    
    # Create copy of context dictionary to avoid modifying original
    sanitized = context.copy()
    
    # Combine SENSITIVE_KEYS with additional_sensitive_keys if provided
    sensitive_keys = SENSITIVE_KEYS.copy()
    if additional_sensitive_keys:
        sensitive_keys.extend(additional_sensitive_keys)
    
    # Iterate through all context keys and nested dictionary values
    for key, value in list(sanitized.items()):
        key_lower = str(key).lower()
        
        # Replace sensitive values with SANITIZATION_PLACEHOLDER
        if any(sensitive in key_lower for sensitive in sensitive_keys):
            sanitized[key] = SANITIZATION_PLACEHOLDER
            continue
            
        # Handle nested dictionaries
        if isinstance(value, dict):
            sanitized[key] = sanitize_error_context(value, additional_sensitive_keys)
            continue
            
        # Truncate large string values to ERROR_CONTEXT_MAX_LENGTH
        if isinstance(value, str):
            if len(value) > ERROR_CONTEXT_MAX_LENGTH:
                sanitized[key] = value[:ERROR_CONTEXT_MAX_LENGTH - 3] + "..."
            # Check string content for sensitive information
            value_lower = value.lower()
            if any(sensitive in value_lower for sensitive in sensitive_keys):
                sanitized[key] = SANITIZATION_PLACEHOLDER
        
        # Remove private attributes (starting with underscore) from context
        if isinstance(key, str) and key.startswith('_'):
            del sanitized[key]
    
    # Return sanitized context dictionary safe for external logging
    return sanitized


def format_error_details(error: Exception, context: Optional[dict] = None, recovery_suggestion: Optional[str] = None, include_stack_trace: bool = False) -> str:
    """Format comprehensive error details including exception info, context, and recovery suggestions for development debugging and user-friendly error messages.
    
    Args:
        error (Exception): Exception to format
        context (Optional[dict]): Error context information
        recovery_suggestion (Optional[str]): Recovery suggestion text
        include_stack_trace (bool): Whether to include stack trace
        
    Returns:
        str: Formatted error details string with context and recovery information
    """
    # Extract basic error information (type, message, args)
    error_type = type(error).__name__
    error_message = str(error)
    
    # Format exception details with timestamp and error classification
    timestamp = time.strftime('%Y-%m-%d %H:%M:%S', time.localtime())
    details_lines = [
        f"Error Report - {timestamp}",
        f"Error Type: {error_type}",
        f"Message: {error_message}"
    ]
    
    # Add error ID if available (for PlumeNavSimError instances)
    if hasattr(error, 'error_id'):
        details_lines.append(f"Error ID: {error.error_id}")
    
    # Add severity information if available
    if hasattr(error, 'severity'):
        details_lines.append(f"Severity: {error.severity.name} - {error.severity.get_description()}")
    
    # Add sanitized context information if provided
    if context:
        sanitized_context = sanitize_error_context(context)
        if sanitized_context:
            details_lines.append("\nContext:")
            for key, value in sanitized_context.items():
                details_lines.append(f"  {key}: {value}")
    
    # Include stack trace if include_stack_trace is True and safe for disclosure
    if include_stack_trace:
        # Limit stack trace depth to MAX_STACK_TRACE_DEPTH for readability
        stack_trace = traceback.format_exc()
        trace_lines = stack_trace.split('\n')
        if len(trace_lines) > MAX_STACK_TRACE_DEPTH:
            trace_lines = trace_lines[:MAX_STACK_TRACE_DEPTH] + ['... (truncated)']
        
        details_lines.extend(["\nStack Trace:", '\n'.join(trace_lines)])
    
    # Add recovery_suggestion if provided with length validation
    if recovery_suggestion:
        if len(recovery_suggestion) > RECOVERY_SUGGESTION_MAX_LENGTH:
            recovery_suggestion = recovery_suggestion[:RECOVERY_SUGGESTION_MAX_LENGTH - 3] + "..."
        details_lines.extend(["\nRecovery Suggestion:", recovery_suggestion])
    
    # Return comprehensive error details formatted for logging and debugging
    return '\n'.join(details_lines)


def create_error_context(operation_name: Optional[str] = None, additional_context: Optional[dict] = None, include_caller_info: bool = True, include_system_info: bool = False) -> ErrorContext:
    """Create standardized error context dictionary with caller information, timestamp, and environment details for consistent error reporting.
    
    Args:
        operation_name (Optional[str]): Name of operation being performed
        additional_context (Optional[dict]): Additional context information
        include_caller_info (bool): Whether to include caller information
        include_system_info (bool): Whether to include system information
        
    Returns:
        ErrorContext: Standardized error context dictionary with timestamp and debugging information
    """
    # Create base context dictionary with current timestamp
    timestamp = time.time()
    
    # Determine component name from caller if not provided
    component_name = 'unknown'
    if include_caller_info:
        try:
            frame_info = inspect.stack()[1]  # Get caller frame
            module_name = frame_info.filename.split('/')[-1].replace('.py', '')
            component_name = module_name
        except (IndexError, AttributeError):
            component_name = 'unknown'
    
    # Add operation_name if provided for operation tracking
    operation = operation_name or 'unknown_operation'
    
    # Create ErrorContext instance
    context = ErrorContext(
        component_name=component_name,
        operation_name=operation,
        timestamp=timestamp
    )
    
    # Include caller information (function name, line number) if include_caller_info is True
    if include_caller_info:
        context.add_caller_info(stack_depth=2)
    
    # Add system information (Python version, thread ID) if include_system_info is True
    if include_system_info:
        context.add_system_info()
    
    # Merge additional_context with validation and sanitization
    if additional_context:
        if isinstance(additional_context, dict):
            sanitized_additional = sanitize_error_context(additional_context)
            context.additional_data.update(sanitized_additional)
        
    # Add component identification and error tracking ID
    context.additional_data['error_tracking_id'] = str(uuid.uuid4())
    
    # Validate context size and truncate if necessary
    context_str = str(context.to_dict())
    if len(context_str) > ERROR_CONTEXT_MAX_LENGTH * 2:  # Allow some overhead
        # Truncate additional_data if too large
        context.additional_data = {'truncated': 'Context too large, truncated for safety'}
    
    # Return standardized error context for consistent error handling
    return context


def log_exception_with_recovery(exception: Exception, logger: logging.Logger, context: Optional[dict] = None, recovery_action: Optional[str] = None, include_performance_impact: bool = False) -> None:
    """Log exception with detailed context, recovery suggestions, and performance impact analysis for development debugging and monitoring.
    
    Args:
        exception (Exception): Exception to log
        logger (logging.Logger): Logger instance to use
        context (Optional[dict]): Error context information
        recovery_action (Optional[str]): Recovery action taken or suggested
        include_performance_impact (bool): Whether to include performance impact analysis
    """
    # Validate exception and logger parameters
    if not isinstance(exception, Exception):
        raise TypeError("Exception parameter must be an Exception instance")
    if not isinstance(logger, logging.Logger):
        raise TypeError("Logger parameter must be a logging.Logger instance")
    
    # Create comprehensive error context using create_error_context
    error_context = create_error_context(
        operation_name='exception_logging',
        additional_context=context,
        include_caller_info=True,
        include_system_info=include_performance_impact
    )
    
    # Sanitize context to prevent sensitive information disclosure
    if context:
        sanitized_context = sanitize_error_context(context)
        error_context.additional_data.update(sanitized_context)
    
    # Format detailed error message with exception details and context
    error_details = format_error_details(
        exception,
        context=error_context.to_dict(),
        recovery_suggestion=recovery_action,
        include_stack_trace=True
    )
    
    # Include performance impact analysis if include_performance_impact is True
    if include_performance_impact:
        performance_info = {
            'timestamp': error_context.timestamp,
            'thread_id': error_context.thread_id,
            'memory_usage': 'performance_analysis_placeholder'  # Would integrate with actual monitoring
        }
        error_details += f"\n\nPerformance Context: {performance_info}"
    
    # Add recovery_action suggestions and automated recovery status
    if recovery_action:
        error_details += f"\n\nRecovery Action: {recovery_action}"
    
    # Log with appropriate level based on exception severity and type
    if hasattr(exception, 'severity'):
        severity = exception.severity
        if severity == ErrorSeverity.LOW:
            logger.info(error_details)
        elif severity == ErrorSeverity.MEDIUM:
            logger.warning(error_details)
        elif severity == ErrorSeverity.HIGH:
            logger.error(error_details)
        else:  # CRITICAL
            logger.critical(error_details)
    else:
        # Default to error level for unknown exceptions
        logger.error(error_details)
    
    # Update error tracking statistics for component reliability analysis
    # This would integrate with actual monitoring systems in a full implementation
    if hasattr(exception, 'component_name'):
        logger.debug(f"Error tracking updated for component: {exception.component_name}")<|MERGE_RESOLUTION|>--- conflicted
+++ resolved
@@ -1,73 +1,79 @@
 # External imports with version comments
-import logging  # >=3.10 - Logger creation and error logging integration for development debugging and monitoring
-import traceback  # >=3.10 - Stack trace formatting for detailed error context and development debugging  
-from typing import Optional, Any, Dict, List, Union, Callable  # >=3.10 - Type hints for exception parameters, error contexts, and recovery suggestion functions
-import inspect  # >=3.10 - Frame inspection for automatic error context extraction and caller information
-import time  # >=3.10 - Timestamp generation for error tracking and performance context in exception handling
-import threading  # >=3.10 - Thread-safe error handling and context management for multi-threaded exception scenarios
 import dataclasses
 import enum
+import inspect  # >=3.10 - Frame inspection for automatic error context extraction and caller information
+import logging  # >=3.10 - Logger creation and error logging integration for development debugging and monitoring
+import threading  # >=3.10 - Thread-safe error handling and context management for multi-threaded exception scenarios
+import time  # >=3.10 - Timestamp generation for error tracking and performance context in exception handling
+import traceback  # >=3.10 - Stack trace formatting for detailed error context and development debugging
 import uuid
-
+from typing import (  # >=3.10 - Type hints for exception parameters, error contexts, and recovery suggestion functions
+    Any,
+    Callable,
+    Dict,
+    List,
+    Optional,
+    Union,
+)
 
 # Global constants for error handling configuration
 ERROR_CONTEXT_MAX_LENGTH = 1000
 MAX_STACK_TRACE_DEPTH = 10
-SANITIZATION_PLACEHOLDER = '<sanitized>'
-SENSITIVE_KEYS = ['password', 'token', 'key', 'secret', 'credential']
+SANITIZATION_PLACEHOLDER = "<sanitized>"
+SENSITIVE_KEYS = ["password", "token", "key", "secret", "credential"]
 RECOVERY_SUGGESTION_MAX_LENGTH = 500
 ERROR_HISTORY_MAX_SIZE = 50
 
 # Module exports - comprehensive exception handling interface
 __all__ = [
-    'PlumeNavSimError',
-    'ValidationError', 
-    'StateError',
-    'RenderingError',
-    'ConfigurationError',
-    'ComponentError',
-    'ResourceError',
-    'IntegrationError',
-    'ErrorSeverity',
-    'ErrorContext',
-    'handle_component_error',
-    'sanitize_error_context',
-    'format_error_details',
-    'create_error_context',
-    'log_exception_with_recovery'
+    "PlumeNavSimError",
+    "ValidationError",
+    "StateError",
+    "RenderingError",
+    "ConfigurationError",
+    "ComponentError",
+    "ResourceError",
+    "IntegrationError",
+    "ErrorSeverity",
+    "ErrorContext",
+    "handle_component_error",
+    "sanitize_error_context",
+    "format_error_details",
+    "create_error_context",
+    "log_exception_with_recovery",
 ]
 
 
 class ErrorSeverity(enum.IntEnum):
     """Enumeration class defining error severity levels for exception classification and handling priority in development and monitoring contexts.
-    
+
     This enumeration provides standardized severity levels that enable consistent error classification,
     appropriate logging levels, and escalation decisions throughout the plume_nav_sim system.
     """
-    
+
     # Severity level definitions with integer values for ordering
-    LOW = 1      # Minor issues like validation warnings
-    MEDIUM = 2   # Recoverable errors like rendering fallbacks  
-    HIGH = 3     # Significant errors like component failures
-    CRITICAL = 4 # System-level failures requiring immediate attention
-    
+    LOW = 1  # Minor issues like validation warnings
+    MEDIUM = 2  # Recoverable errors like rendering fallbacks
+    HIGH = 3  # Significant errors like component failures
+    CRITICAL = 4  # System-level failures requiring immediate attention
+
     def get_description(self) -> str:
         """Get human-readable description of error severity level.
-        
+
         Returns:
             str: Description of severity level for logging and user display
         """
         severity_descriptions = {
-            ErrorSeverity.LOW: 'Minor issue with suggested improvements',
-            ErrorSeverity.MEDIUM: 'Recoverable error with fallback available', 
-            ErrorSeverity.HIGH: 'Significant error requiring attention',
-            ErrorSeverity.CRITICAL: 'Critical system failure requiring immediate action'
+            ErrorSeverity.LOW: "Minor issue with suggested improvements",
+            ErrorSeverity.MEDIUM: "Recoverable error with fallback available",
+            ErrorSeverity.HIGH: "Significant error requiring attention",
+            ErrorSeverity.CRITICAL: "Critical system failure requiring immediate action",
         }
-        return severity_descriptions.get(self, 'Unknown severity level')
-    
+        return severity_descriptions.get(self, "Unknown severity level")
+
     def should_escalate(self) -> bool:
         """Check if error severity requires escalation to higher-level error handling.
-        
+
         Returns:
             bool: True if error should be escalated based on severity level
         """
@@ -77,26 +83,26 @@
 @dataclasses.dataclass
 class ErrorContext:
     """Data class for structured error context information including timestamps, component details, operation context, and debugging information for comprehensive error tracking.
-    
+
     This class provides a standardized structure for capturing and managing error context
     across all plume_nav_sim components, enabling consistent debugging and error analysis.
     """
-    
+
     # Required fields for error context identification
     component_name: str
     operation_name: str
     timestamp: float
-    
+
     # Optional fields for additional debugging context
     function_name: Optional[str] = None
     line_number: Optional[int] = None
     thread_id: Optional[str] = None
     additional_data: Dict[str, Any] = dataclasses.field(default_factory=dict)
     is_sanitized: bool = False
-    
+
     def add_caller_info(self, stack_depth: int = 2) -> None:
         """Add caller function and line information using stack inspection.
-        
+
         Args:
             stack_depth (int): Stack depth to inspect for caller information
         """
@@ -107,86 +113,93 @@
             self.line_number = frame_info.lineno
         except (IndexError, AttributeError):
             # Handle exceptions gracefully if stack inspection fails
-            self.function_name = '<unknown>'
+            self.function_name = "<unknown>"
             self.line_number = 0
-    
+
     def add_system_info(self) -> None:
         """Add system and runtime information for debugging context."""
         try:
             # Get current thread ID using threading.current_thread().ident
             self.thread_id = str(threading.current_thread().ident)
-            
+
             # Add Python version and platform information
+            import platform
             import sys
-            import platform
-            self.additional_data.update({
-                'python_version': sys.version,
-                'platform': platform.platform(),
-                'thread_name': threading.current_thread().name
-            })
+
+            self.additional_data.update(
+                {
+                    "python_version": sys.version,
+                    "platform": platform.platform(),
+                    "thread_name": threading.current_thread().name,
+                }
+            )
         except Exception:
             # Store system information in additional_data dictionary
-            self.additional_data.setdefault('system_info_error', 'Failed to collect system information')
-    
+            self.additional_data.setdefault(
+                "system_info_error", "Failed to collect system information"
+            )
+
     def sanitize(self, additional_sensitive_keys: Optional[List[str]] = None) -> None:
         """Sanitize error context removing sensitive information while preserving debugging data.
-        
+
         Args:
             additional_sensitive_keys (Optional[List[str]]): Additional sensitive keys to sanitize
         """
         if self.is_sanitized:
             return
-            
+
         # Apply sanitize_error_context to additional_data
         sensitive_keys = SENSITIVE_KEYS.copy()
         if additional_sensitive_keys:
             sensitive_keys.extend(additional_sensitive_keys)
-            
-        self.additional_data = sanitize_error_context(self.additional_data, sensitive_keys)
-        
+
+        self.additional_data = sanitize_error_context(
+            self.additional_data, sensitive_keys
+        )
+
         # Remove or mask sensitive information from all context fields
-        if self.function_name and self.function_name.startswith('_'):
+        if self.function_name and self.function_name.startswith("_"):
             # Preserve debugging information like timestamps and component names
             pass  # Function name is useful for debugging even if private
-            
+
         # Set is_sanitized to True to indicate sanitization completion
         self.is_sanitized = True
-    
+
     def to_dict(self) -> Dict[str, Any]:
         """Convert error context to dictionary for serialization and logging.
-        
+
         Returns:
             dict: Dictionary representation of error context
         """
         # Create dictionary with all context fields
         result = {
-            'component_name': self.component_name,
-            'operation_name': self.operation_name,
-            'timestamp': self.timestamp
+            "component_name": self.component_name,
+            "operation_name": self.operation_name,
+            "timestamp": self.timestamp,
         }
-        
+
         # Add optional fields if they are not None
         if self.function_name is not None:
-            result['function_name'] = self.function_name
+            result["function_name"] = self.function_name
         if self.line_number is not None:
-            result['line_number'] = self.line_number
+            result["line_number"] = self.line_number
         if self.thread_id is not None:
-            result['thread_id'] = self.thread_id
-            
+            result["thread_id"] = self.thread_id
+
         # Include additional_data and sanitization status
-        result['additional_data'] = self.additional_data
-        result['is_sanitized'] = self.is_sanitized
-        
+        result["additional_data"] = self.additional_data
+        result["is_sanitized"] = self.is_sanitized
+
         return result
 
 
 class PlumeNavSimError(Exception):
     """Base exception class for all plume_nav_sim package errors providing consistent error handling interface, logging integration, recovery suggestions, and secure error reporting with development debugging support.
-    
+
     This base class establishes the foundation for hierarchical error handling throughout
     the plume_nav_sim system, ensuring consistent error reporting, logging, and recovery patterns.
     """
-    
+
     def __init__(
         self,
         message: str,
@@ -194,7 +207,7 @@
         severity: ErrorSeverity = ErrorSeverity.MEDIUM,
     ):
         """Initialize base exception with message, context, severity level, and error tracking.
-        
+
         Args:
             message (str): Primary error description
             context (Optional[ErrorContext]): Error context for debugging and analysis
@@ -256,89 +269,95 @@
         """
         # Create base error details with message, error_id, and timestamp
         details = {
-            'error_id': self.error_id,
-            'message': self.message,
-            'timestamp': self.timestamp,
-            'severity': self.severity.name,
-            'severity_description': self.severity.get_description(),
-            'exception_type': self.__class__.__name__,
-            'module': self.__class__.__module__
+            "error_id": self.error_id,
+            "message": self.message,
+            "timestamp": self.timestamp,
+            "severity": self.severity.name,
+            "severity_description": self.severity.get_description(),
+            "exception_type": self.__class__.__name__,
+            "module": self.__class__.__module__,
         }
-        
+
         # Include context information if available using stored context data
         if self._context_obj:
-            details['context'] = self._context_obj.to_dict()
+            details["context"] = self._context_obj.to_dict()
         elif self._context_dict is not None:
-            details['context'] = dict(self._context_dict)
-            
+            details["context"] = dict(self._context_dict)
+
         # Add recovery_suggestion if available
         if self.recovery_suggestion:
-            details['recovery_suggestion'] = self.recovery_suggestion
-            
+            details["recovery_suggestion"] = self.recovery_suggestion
+
         # Include error_details dictionary for additional information
-        details['error_details'] = self.error_details
-        
+        details["error_details"] = self.error_details
+
         return details
-    
+
     def format_for_user(self, include_suggestions: bool = True) -> str:
         """Format error message for user display removing technical details and sensitive information.
-        
+
         Args:
             include_suggestions (bool): Whether to include recovery suggestions
-            
+
         Returns:
             str: User-friendly error message with optional recovery suggestions
         """
         # Extract user-readable message removing technical jargon
         user_message = self.message
-        
+
         # Remove stack traces and internal system information
-        if user_message.lower().startswith(('traceback', 'exception', 'error in')):
+        if user_message.lower().startswith(("traceback", "exception", "error in")):
             user_message = "An error occurred in the plume navigation environment."
-            
+
         # Include recovery suggestions if include_suggestions is True and available
         if include_suggestions and self.recovery_suggestion:
             user_message += f"\n\nSuggestion: {self.recovery_suggestion}"
-            
+
         # Ensure no sensitive information is disclosed
         for sensitive_key in SENSITIVE_KEYS:
             if sensitive_key.lower() in user_message.lower():
-                user_message = user_message.replace(sensitive_key, SANITIZATION_PLACEHOLDER)
-                
+                user_message = user_message.replace(
+                    sensitive_key, SANITIZATION_PLACEHOLDER
+                )
+
         return user_message
-    
-    def log_error(self, logger: Optional[logging.Logger] = None, include_stack_trace: bool = False) -> None:
+
+    def log_error(
+        self, logger: Optional[logging.Logger] = None, include_stack_trace: bool = False
+    ) -> None:
         """Log error with appropriate logger including context, recovery suggestions, and debugging information.
-        
+
         Args:
             logger (Optional[logging.Logger]): Logger instance or None for default
             include_stack_trace (bool): Whether to include stack trace in log
         """
         if self.logged:
             return  # Prevent duplicate logging
-            
+
         # Get logger from parameter or create default logger
         if logger is None:
-            logger = logging.getLogger('plume_nav_sim.exceptions')
-            
+            logger = logging.getLogger("plume_nav_sim.exceptions")
+
         # Create comprehensive log message with error details
         log_data = self.get_error_details()
-        
+
         # Include sanitized context information for debugging
         context_str = ""
         context_obj = self._context_obj
         if context_obj:
             if not context_obj.is_sanitized:
                 context_obj.sanitize()
-            context_str = f" | Context: {context_obj.component_name}.{context_obj.operation_name}"
-            
+            context_str = (
+                f" | Context: {context_obj.component_name}.{context_obj.operation_name}"
+            )
+
         # Add stack trace if include_stack_trace is True
         stack_trace_str = ""
         if include_stack_trace:
             stack_trace_str = f"\n{traceback.format_exc()}"
-            
+
         log_message = f"[{self.error_id}] {self.message}{context_str}{stack_trace_str}"
-        
+
         # Log with level appropriate for error severity
         if self.severity == ErrorSeverity.LOW:
             logger.info(log_message)
@@ -348,29 +367,29 @@
             logger.error(log_message)
         else:  # CRITICAL
             logger.critical(log_message)
-            
+
         # Set logged flag to True to prevent duplicate logging
         self.logged = True
-    
+
     def set_recovery_suggestion(self, suggestion: str) -> None:
         """Set recovery suggestion for automated error handling and user guidance.
-        
+
         Args:
             suggestion (str): Recovery suggestion text
         """
         # Validate suggestion length against RECOVERY_SUGGESTION_MAX_LENGTH
         if len(suggestion) > RECOVERY_SUGGESTION_MAX_LENGTH:
-            suggestion = suggestion[:RECOVERY_SUGGESTION_MAX_LENGTH - 3] + "..."
-            
+            suggestion = suggestion[: RECOVERY_SUGGESTION_MAX_LENGTH - 3] + "..."
+
         # Store suggestion in recovery_suggestion field
         self.recovery_suggestion = suggestion
-        
+
         # Update error_details with recovery information
-        self.error_details['has_recovery_guidance'] = True
-    
+        self.error_details["has_recovery_guidance"] = True
+
     def add_context(self, key: str, value: Any) -> None:
         """Add additional context information to error for enhanced debugging.
-        
+
         Args:
             key (str): Context key
             value (Any): Context value
@@ -378,11 +397,13 @@
         # Validate key is non-empty string
         if not key or not isinstance(key, str):
             raise ValueError("Context key must be a non-empty string")
-            
+
         # Sanitize value to prevent sensitive information disclosure
-        if isinstance(value, str) and any(sensitive in value.lower() for sensitive in SENSITIVE_KEYS):
+        if isinstance(value, str) and any(
+            sensitive in value.lower() for sensitive in SENSITIVE_KEYS
+        ):
             value = SANITIZATION_PLACEHOLDER
-            
+
         # Add key-value pair to error_details dictionary
         self.error_details[key] = value
 
@@ -393,10 +414,7 @@
     This exception handles all input validation failures with detailed parameter information
     and specific recovery suggestions for resolving validation issues.
     """
-    
-<<<<<<< HEAD
-    def __init__(self, message: str, parameter_name: Optional[str] = None, invalid_value: Optional[Any] = None, expected_format: Optional[str] = None, context: Optional[Any] = None, parameter_constraints: Optional[Dict[str, Any]] = None):
-=======
+
     def __init__(
         self,
         message: str,
@@ -406,39 +424,17 @@
         parameter_constraints: Optional[Dict[str, Any]] = None,
         context: Optional[Union[ErrorContext, Dict[str, Any]]] = None,
     ):
->>>>>>> 041f2dc9
         """Initialize validation error with parameter details and validation context.
-        
+
         Args:
             message (str): Primary error description
             parameter_name (Optional[str]): Name of parameter that failed validation
             invalid_value (Optional[Any]): The invalid value that caused validation failure
             expected_format (Optional[str]): Expected format or constraint description
         """
-<<<<<<< HEAD
-        # Prepare optional context: accept either ErrorContext or a plain dict
-        error_context = None
-        if context is not None:
-            try:
-                if isinstance(context, ErrorContext):
-                    error_context = context
-                elif isinstance(context, dict):
-                    error_context = create_error_context(
-                        operation_name='rendering_error',
-                        additional_context=context,
-                        include_caller_info=True,
-                        include_system_info=False
-                    )
-            except Exception:
-                error_context = None
-
-        # Call parent constructor with message, optional context and MEDIUM severity
-        super().__init__(message, context=error_context, severity=ErrorSeverity.MEDIUM)
-=======
         # Call parent constructor with message, context, and MEDIUM severity
         super().__init__(message, context=context, severity=ErrorSeverity.MEDIUM)
->>>>>>> 041f2dc9
-        
+
         # Store parameter_name for parameter-specific error handling
         self.parameter_name = parameter_name
         # Store sanitized invalid_value for debugging (remove sensitive data)
@@ -447,19 +443,16 @@
         self.expected_format = expected_format
         # Initialize empty validation_errors list
         self.validation_errors: List[Dict[str, str]] = []
-<<<<<<< HEAD
-        # Initialize parameter_constraints dictionary from argument if provided
-        self.parameter_constraints: Dict[str, Any] = parameter_constraints or {}
-=======
         # Initialize parameter_constraints dictionary with optional caller-supplied data
         self.parameter_constraints: Dict[str, Any] = {}
         if parameter_constraints:
             self.parameter_constraints.update(parameter_constraints)
->>>>>>> 041f2dc9
-        
+
         # Set default recovery suggestion for validation failures
-        self.set_recovery_suggestion("Check input parameters and ensure they meet the expected format and constraints.")
-    
+        self.set_recovery_suggestion(
+            "Check input parameters and ensure they meet the expected format and constraints."
+        )
+
     def _sanitize_value(self, value: Any) -> Any:
         """Sanitize value to prevent sensitive information disclosure."""
         if isinstance(value, str):
@@ -467,30 +460,34 @@
                 if sensitive_key.lower() in value.lower():
                     return SANITIZATION_PLACEHOLDER
         return value
-    
+
     def get_validation_details(self) -> Dict[str, Any]:
         """Get comprehensive validation error details including parameter information and expected formats.
-        
+
         Returns:
             dict: Dictionary containing validation-specific error details
         """
         # Get base error details from parent class
         details = self.get_error_details()
-        
+
         # Add parameter_name and expected_format to details
-        details.update({
-            'parameter_name': self.parameter_name,
-            'invalid_value': self.invalid_value,
-            'expected_format': self.expected_format,
-            'validation_errors': self.validation_errors,
-            'parameter_constraints': self.parameter_constraints
-        })
-        
+        details.update(
+            {
+                "parameter_name": self.parameter_name,
+                "invalid_value": self.invalid_value,
+                "expected_format": self.expected_format,
+                "validation_errors": self.validation_errors,
+                "parameter_constraints": self.parameter_constraints,
+            }
+        )
+
         return details
-    
-    def add_validation_error(self, error_message: str, field_name: Optional[str] = None) -> None:
+
+    def add_validation_error(
+        self, error_message: str, field_name: Optional[str] = None
+    ) -> None:
         """Add additional validation error for compound validation failures.
-        
+
         Args:
             error_message (str): Validation error description
             field_name (Optional[str]): Field name associated with error
@@ -498,47 +495,57 @@
         # Validate error_message is non-empty string
         if not error_message or not isinstance(error_message, str):
             raise ValueError("Error message must be a non-empty string")
-            
+
         # Add error message and optional field_name to validation_errors list
-        error_entry = {'message': error_message}
+        error_entry = {"message": error_message}
         if field_name:
-            error_entry['field_name'] = field_name
-            
+            error_entry["field_name"] = field_name
+
         self.validation_errors.append(error_entry)
-        
+
         # Update recovery suggestion if multiple validation errors exist
         if len(self.validation_errors) > 1:
-            self.set_recovery_suggestion("Multiple validation errors detected. Please review all parameter constraints.")
-    
+            self.set_recovery_suggestion(
+                "Multiple validation errors detected. Please review all parameter constraints."
+            )
+
     def set_parameter_constraints(self, constraints: Dict[str, Any]) -> None:
         """Set parameter constraints that were violated for detailed error reporting.
-        
+
         Args:
             constraints (dict): Dictionary of parameter constraints
         """
         # Validate constraints is dictionary
         if not isinstance(constraints, dict):
             raise TypeError("Constraints must be a dictionary")
-            
+
         # Store constraints in parameter_constraints field
         self.parameter_constraints = constraints
-        
+
         # Generate recovery suggestion based on constraints
         if constraints:
             constraint_desc = ", ".join(f"{k}={v}" for k, v in constraints.items())
-            self.set_recovery_suggestion(f"Ensure parameter meets constraints: {constraint_desc}")
+            self.set_recovery_suggestion(
+                f"Ensure parameter meets constraints: {constraint_desc}"
+            )
 
 
 class StateError(PlumeNavSimError):
     """Exception class for invalid environment state transitions and inconsistent component states with state analysis, transition validation, and automated recovery action suggestions.
-    
+
     This exception handles state-related errors with comprehensive state analysis
     and specific recovery actions for resolving state inconsistencies.
     """
-    
-    def __init__(self, message: str, current_state: Optional[str] = None, expected_state: Optional[str] = None, component_name: Optional[str] = None):
+
+    def __init__(
+        self,
+        message: str,
+        current_state: Optional[str] = None,
+        expected_state: Optional[str] = None,
+        component_name: Optional[str] = None,
+    ):
         """Initialize state error with current state, expected state, and component information.
-        
+
         Args:
             message (str): Primary error description
             current_state (Optional[str]): Current state description
@@ -547,7 +554,7 @@
         """
         # Call parent constructor with message and HIGH severity
         super().__init__(message, severity=ErrorSeverity.HIGH)
-        
+
         # Store current_state for state analysis
         self.current_state = current_state
         # Store expected_state for recovery guidance
@@ -558,69 +565,78 @@
         self.state_details: Dict[str, Any] = {}
         # Initialize empty state_transition_history list
         self.state_transition_history: List[Dict[str, Any]] = []
-        
+
         # Set recovery suggestion based on state transition analysis
         recovery_action = self.suggest_recovery_action()
         self.set_recovery_suggestion(recovery_action)
-    
+
     def suggest_recovery_action(self) -> str:
         """Suggest specific recovery actions based on state transition analysis and component type.
-        
+
         Returns:
             str: Recovery action suggestion for resolving state error
         """
         # Analyze current_state and expected_state for recovery options
         if self.current_state and self.expected_state:
-            if 'uninitialized' in self.current_state.lower():
-                return 'Initialize component or environment before use'
-            elif 'terminated' in self.current_state.lower():
-                return 'Reset environment to begin new episode'
-            elif 'error' in self.current_state.lower():
-                return 'Clear error state and reinitialize component'
-        
+            if "uninitialized" in self.current_state.lower():
+                return "Initialize component or environment before use"
+            elif "terminated" in self.current_state.lower():
+                return "Reset environment to begin new episode"
+            elif "error" in self.current_state.lower():
+                return "Clear error state and reinitialize component"
+
         # Consider component_name for component-specific recovery strategies
         if self.component_name:
-            if 'plume' in self.component_name.lower():
-                return 'Reinitialize plume model with valid parameters'
-            elif 'render' in self.component_name.lower():
-                return 'Reset rendering pipeline or switch to fallback mode'
-            elif 'env' in self.component_name.lower():
-                return 'Reset environment to initial state'
-        
+            if "plume" in self.component_name.lower():
+                return "Reinitialize plume model with valid parameters"
+            elif "render" in self.component_name.lower():
+                return "Reset rendering pipeline or switch to fallback mode"
+            elif "env" in self.component_name.lower():
+                return "Reset environment to initial state"
+
         # Return most appropriate recovery action based on error context
-        return 'Verify component state and reinitialize if necessary'
-    
+        return "Verify component state and reinitialize if necessary"
+
     def add_state_details(self, details: Dict[str, Any]) -> None:
         """Add detailed state information for debugging and recovery analysis.
-        
+
         Args:
             details (dict): State details dictionary
         """
         # Validate details is dictionary
         if not isinstance(details, dict):
             raise TypeError("State details must be a dictionary")
-            
+
         # Sanitize details to remove sensitive state information
         sanitized_details = sanitize_error_context(details)
-        
+
         # Merge details into state_details dictionary
         self.state_details.update(sanitized_details)
-        
+
         # Update recovery suggestion based on detailed state information
-        if 'episode_active' in details and not details['episode_active']:
-            self.set_recovery_suggestion('Call reset() to start a new episode before stepping')
+        if "episode_active" in details and not details["episode_active"]:
+            self.set_recovery_suggestion(
+                "Call reset() to start a new episode before stepping"
+            )
 
 
 class RenderingError(PlumeNavSimError):
     """Exception class for visualization and display failures including matplotlib backend issues, rendering pipeline problems, and display fallback strategies with backend compatibility analysis.
-    
+
     This exception handles rendering and visualization errors with specific fallback
     suggestions and backend compatibility analysis.
     """
-    
-    def __init__(self, message: str, render_mode: Optional[str] = None, backend_name: Optional[str] = None, underlying_error: Optional[Exception] = None, context: Optional[Any] = None):
+
+    def __init__(
+        self,
+        message: str,
+        render_mode: Optional[str] = None,
+        backend_name: Optional[str] = None,
+        underlying_error: Optional[Exception] = None,
+        context: Optional[Any] = None,
+    ):
         """Initialize rendering error with render mode, backend information, and underlying error details.
-        
+
         Args:
             message (str): Primary error description
             render_mode (Optional[str]): Rendering mode that failed
@@ -635,17 +651,17 @@
                     error_context = context
                 elif isinstance(context, dict):
                     error_context = create_error_context(
-                        operation_name='rendering_error',
+                        operation_name="rendering_error",
                         additional_context=context,
                         include_caller_info=True,
-                        include_system_info=False
+                        include_system_info=False,
                     )
             except Exception:
                 error_context = None
 
         # Call parent constructor with message, optional context and MEDIUM severity
         super().__init__(message, context=error_context, severity=ErrorSeverity.MEDIUM)
-        
+
         # Store render_mode for mode-specific error handling
         self.render_mode = render_mode
         # Store backend_name for backend-specific recovery
@@ -656,67 +672,77 @@
         self.available_fallbacks: List[str] = []
         # Initialize empty rendering_context dictionary
         self.rendering_context: Dict[str, Any] = {}
-        
+
         # Set recovery suggestion for rendering fallback options
         fallbacks = self.get_fallback_suggestions()
         if fallbacks:
-            self.set_recovery_suggestion(f"Try fallback options: {', '.join(fallbacks[:2])}")
+            self.set_recovery_suggestion(
+                f"Try fallback options: {', '.join(fallbacks[:2])}"
+            )
         else:
-            self.set_recovery_suggestion("Switch to rgb_array mode or check matplotlib installation")
-    
+            self.set_recovery_suggestion(
+                "Switch to rgb_array mode or check matplotlib installation"
+            )
+
     def get_fallback_suggestions(self) -> List[str]:
         """Get list of available rendering fallback options based on error context and system capabilities.
-        
+
         Returns:
             list: List of fallback rendering options with implementation details
         """
         fallbacks = []
-        
+
         # Analyze render_mode and backend_name for fallback options
-        if self.render_mode == 'human':
-            fallbacks.append('rgb_array')  # Always available fallback
-            
+        if self.render_mode == "human":
+            fallbacks.append("rgb_array")  # Always available fallback
+
         # Check system capabilities for alternative backends
-        if self.backend_name != 'Agg':
-            fallbacks.append('Agg backend')
-            
+        if self.backend_name != "Agg":
+            fallbacks.append("Agg backend")
+
         # Include 'Agg' backend fallback for matplotlib display issues
-        if self.backend_name in ['TkAgg', 'Qt5Agg']:
-            fallbacks.extend(['TkAgg', 'Qt5Agg', 'Agg'])
-            
+        if self.backend_name in ["TkAgg", "Qt5Agg"]:
+            fallbacks.extend(["TkAgg", "Qt5Agg", "Agg"])
+
         # Return prioritized list of available fallback options
         self.available_fallbacks = list(set(fallbacks))  # Remove duplicates
         return self.available_fallbacks
-    
+
     def set_rendering_context(self, context: Dict[str, Any]) -> None:
         """Set rendering context information for detailed error analysis and debugging.
-        
+
         Args:
             context (dict): Rendering context information
         """
         # Validate context contains rendering-specific information
         if not isinstance(context, dict):
             raise TypeError("Rendering context must be a dictionary")
-            
+
         # Store context in rendering_context dictionary
         self.rendering_context = context
-        
+
         # Update available_fallbacks based on context
-        if 'headless' in context and context['headless']:
-            self.available_fallbacks = ['rgb_array', 'Agg backend']
+        if "headless" in context and context["headless"]:
+            self.available_fallbacks = ["rgb_array", "Agg backend"]
             self.set_recovery_suggestion("Use rgb_array mode in headless environment")
 
 
 class ConfigurationError(PlumeNavSimError):
     """Exception class for environment setup, registration issues, and invalid configuration parameters with configuration validation, parameter analysis, and valid option suggestions.
-    
+
     This exception handles configuration-related errors with comprehensive parameter
     validation and suggestions for valid configuration options.
     """
-    
-    def __init__(self, message: str, config_parameter: Optional[str] = None, invalid_value: Optional[Any] = None, valid_options: Optional[Dict[str, Any]] = None):
+
+    def __init__(
+        self,
+        message: str,
+        config_parameter: Optional[str] = None,
+        invalid_value: Optional[Any] = None,
+        valid_options: Optional[Dict[str, Any]] = None,
+    ):
         """Initialize configuration error with parameter details and valid options.
-        
+
         Args:
             message (str): Primary error description
             config_parameter (Optional[str]): Configuration parameter that is invalid
@@ -725,7 +751,7 @@
         """
         # Call parent constructor with message and HIGH severity
         super().__init__(message, severity=ErrorSeverity.HIGH)
-        
+
         # Store config_parameter for parameter-specific error handling
         self.config_parameter = config_parameter
         # Store sanitized invalid_value for debugging
@@ -736,14 +762,20 @@
         self.configuration_context: Dict[str, Any] = {}
         # Initialize empty validation_errors list
         self.validation_errors: List[str] = []
-        
+
         # Set recovery suggestion based on valid options
         if self.valid_options and self.config_parameter:
-            options_str = str(list(self.valid_options.keys())[:3])  # Show first 3 options
-            self.set_recovery_suggestion(f"Use valid options for {self.config_parameter}: {options_str}")
+            options_str = str(
+                list(self.valid_options.keys())[:3]
+            )  # Show first 3 options
+            self.set_recovery_suggestion(
+                f"Use valid options for {self.config_parameter}: {options_str}"
+            )
         else:
-            self.set_recovery_suggestion("Check configuration parameters against documentation")
-    
+            self.set_recovery_suggestion(
+                "Check configuration parameters against documentation"
+            )
+
     def _sanitize_config_value(self, value: Any) -> Any:
         """Sanitize configuration value to prevent sensitive information disclosure."""
         if isinstance(value, str):
@@ -751,62 +783,74 @@
                 if sensitive_key.lower() in value.lower():
                     return SANITIZATION_PLACEHOLDER
         return value
-    
+
     def get_valid_options(self) -> Dict[str, Any]:
         """Get dictionary of valid configuration options for error parameter with descriptions and examples.
-        
+
         Returns:
             dict: Dictionary containing valid configuration options and usage examples
         """
         # Return valid_options if available
         if self.valid_options:
             return self.valid_options
-        
+
         # Generate standard options for common config parameters
         standard_options = {}
         if self.config_parameter:
             param_lower = self.config_parameter.lower()
-            if 'grid_size' in param_lower:
-                standard_options = {'grid_size': '(width, height) tuple with positive integers'}
-            elif 'render_mode' in param_lower:
-                standard_options = {'render_mode': ['human', 'rgb_array']}
-            elif 'source_location' in param_lower:
-                standard_options = {'source_location': '(x, y) tuple within grid bounds'}
-                
+            if "grid_size" in param_lower:
+                standard_options = {
+                    "grid_size": "(width, height) tuple with positive integers"
+                }
+            elif "render_mode" in param_lower:
+                standard_options = {"render_mode": ["human", "rgb_array"]}
+            elif "source_location" in param_lower:
+                standard_options = {
+                    "source_location": "(x, y) tuple within grid bounds"
+                }
+
         return standard_options
-    
+
     def add_configuration_context(self, context: Dict[str, Any]) -> None:
         """Add configuration context for detailed error analysis and debugging.
-        
+
         Args:
             context (dict): Configuration context information
         """
         # Sanitize context to remove sensitive configuration data
         sanitized_context = sanitize_error_context(context)
-        
+
         # Merge context into configuration_context dictionary
         self.configuration_context.update(sanitized_context)
-        
+
         # Update valid_options based on context information
-        if 'available_backends' in context:
-            self.valid_options['backends'] = context['available_backends']
-            
+        if "available_backends" in context:
+            self.valid_options["backends"] = context["available_backends"]
+
         # Enhance recovery suggestions with context-aware guidance
-        if 'grid_size' in context:
-            grid_info = context['grid_size']
-            self.set_recovery_suggestion(f"Use grid_size format like {grid_info} with positive integers")
+        if "grid_size" in context:
+            grid_info = context["grid_size"]
+            self.set_recovery_suggestion(
+                f"Use grid_size format like {grid_info} with positive integers"
+            )
 
 
 class ComponentError(PlumeNavSimError):
     """Exception class for general component-level failures in plume model, rendering pipeline, or state management with component diagnostic information and failure analysis.
-    
+
     This exception handles component-specific errors with detailed diagnostic
     information and component-specific recovery strategies.
     """
-    
-    def __init__(self, message: str, component_name: str, operation_name: Optional[str] = None, underlying_error: Optional[Exception] = None):
+
+    def __init__(
+        self,
+        message: str,
+        component_name: str,
+        operation_name: Optional[str] = None,
+        underlying_error: Optional[Exception] = None,
+    ):
         """Initialize component error with component identification and operation context.
-        
+
         Args:
             message (str): Primary error description
             component_name (str): Name of component that failed
@@ -815,7 +859,7 @@
         """
         # Call parent constructor with message and HIGH severity
         super().__init__(message, severity=ErrorSeverity.HIGH)
-        
+
         # Store component_name for component identification
         self.component_name = component_name
         # Store operation_name for operation-specific debugging
@@ -826,84 +870,94 @@
         self.component_state: Dict[str, Any] = {}
         # Initialize empty diagnostic_info list
         self.diagnostic_info: List[str] = []
-        
+
         # Set component-specific recovery suggestion
         self.set_recovery_suggestion(self._generate_component_recovery_suggestion())
-    
+
     def _generate_component_recovery_suggestion(self) -> str:
         """Generate component-specific recovery suggestion."""
         component_lower = self.component_name.lower()
-        if 'plume' in component_lower:
-            return 'Reinitialize plume model with valid grid_size and source_location'
-        elif 'render' in component_lower:
-            return 'Check matplotlib installation or switch to rgb_array mode'
-        elif 'env' in component_lower:
-            return 'Reset environment or check initialization parameters'
+        if "plume" in component_lower:
+            return "Reinitialize plume model with valid grid_size and source_location"
+        elif "render" in component_lower:
+            return "Check matplotlib installation or switch to rgb_array mode"
+        elif "env" in component_lower:
+            return "Reset environment or check initialization parameters"
         else:
-            return f'Restart {self.component_name} component or check configuration'
-    
+            return f"Restart {self.component_name} component or check configuration"
+
     def diagnose_failure(self) -> Dict[str, Any]:
         """Perform component-specific failure diagnosis and generate detailed diagnostic report.
-        
+
         Returns:
             dict: Diagnostic report with component analysis and failure details
         """
         # Analyze component_name for component-specific diagnostics
         diagnostic_report = {
-            'component_name': self.component_name,
-            'operation_name': self.operation_name,
-            'failure_timestamp': self.timestamp,
-            'diagnostic_info': self.diagnostic_info.copy()
+            "component_name": self.component_name,
+            "operation_name": self.operation_name,
+            "failure_timestamp": self.timestamp,
+            "diagnostic_info": self.diagnostic_info.copy(),
         }
-        
+
         # Check operation_name for operation-specific failure patterns
         if self.operation_name:
-            diagnostic_report['operation_analysis'] = f'Failure during {self.operation_name} operation'
-        
+            diagnostic_report["operation_analysis"] = (
+                f"Failure during {self.operation_name} operation"
+            )
+
         # Analyze underlying_error for root cause identification
         if self.underlying_error:
-            diagnostic_report['root_cause'] = {
-                'error_type': type(self.underlying_error).__name__,
-                'error_message': str(self.underlying_error)
+            diagnostic_report["root_cause"] = {
+                "error_type": type(self.underlying_error).__name__,
+                "error_message": str(self.underlying_error),
             }
-        
+
         # Generate component state analysis from component_state
         if self.component_state:
-            diagnostic_report['component_state_analysis'] = self.component_state.copy()
-        
+            diagnostic_report["component_state_analysis"] = self.component_state.copy()
+
         return diagnostic_report
-    
+
     def set_component_state(self, state: Dict[str, Any]) -> None:
         """Set component state information for diagnostic analysis.
-        
+
         Args:
             state (dict): Component state information
         """
         # Sanitize state to remove sensitive component information
         sanitized_state = sanitize_error_context(state)
-        
+
         # Store state in component_state dictionary
         self.component_state = sanitized_state
-        
+
         # Update diagnostic_info with state analysis
-        if 'initialized' in state and not state['initialized']:
-            self.diagnostic_info.append('Component not properly initialized')
-        
+        if "initialized" in state and not state["initialized"]:
+            self.diagnostic_info.append("Component not properly initialized")
+
         # Enhance recovery suggestions based on component state
-        if state.get('memory_usage', 0) > 100 * 1024 * 1024:  # 100MB
-            self.set_recovery_suggestion('High memory usage detected - consider reducing grid size or clearing cache')
+        if state.get("memory_usage", 0) > 100 * 1024 * 1024:  # 100MB
+            self.set_recovery_suggestion(
+                "High memory usage detected - consider reducing grid size or clearing cache"
+            )
 
 
 class ResourceError(PlumeNavSimError):
     """Exception class for resource-related failures including memory exhaustion, cleanup issues, and system resource constraints with resource analysis and cleanup action recommendations.
-    
+
     This exception handles resource-related errors with detailed resource usage
     analysis and specific cleanup action recommendations.
     """
-    
-    def __init__(self, message: str, resource_type: Optional[str] = None, current_usage: Optional[float] = None, limit_exceeded: Optional[float] = None):
+
+    def __init__(
+        self,
+        message: str,
+        resource_type: Optional[str] = None,
+        current_usage: Optional[float] = None,
+        limit_exceeded: Optional[float] = None,
+    ):
         """Initialize resource error with resource type and usage information.
-        
+
         Args:
             message (str): Primary error description
             resource_type (Optional[str]): Type of resource (memory, disk, etc.)
@@ -912,7 +966,7 @@
         """
         # Call parent constructor with message and HIGH severity
         super().__init__(message, severity=ErrorSeverity.HIGH)
-        
+
         # Store resource_type for resource-specific error handling
         self.resource_type = resource_type
         # Store current_usage and limit_exceeded for analysis
@@ -922,74 +976,87 @@
         self.resource_details: Dict[str, Any] = {}
         # Initialize empty cleanup_actions list
         self.cleanup_actions: List[str] = []
-        
+
         # Set resource-specific recovery suggestions
         cleanup_suggestions = self.suggest_cleanup_actions()
         if cleanup_suggestions:
-            actions_str = ', '.join(cleanup_suggestions[:2])
+            actions_str = ", ".join(cleanup_suggestions[:2])
             self.set_recovery_suggestion(f"Try cleanup actions: {actions_str}")
         else:
-            self.set_recovery_suggestion("Free up system resources or reduce operation scope")
-    
+            self.set_recovery_suggestion(
+                "Free up system resources or reduce operation scope"
+            )
+
     def suggest_cleanup_actions(self) -> List[str]:
         """Suggest specific cleanup actions based on resource type and usage analysis.
-        
+
         Returns:
             list: List of cleanup actions to resolve resource constraints
         """
         actions = []
-        
+
         # Analyze resource_type for resource-specific cleanup strategies
         if self.resource_type:
             resource_lower = self.resource_type.lower()
-            if 'memory' in resource_lower:
-                actions.extend(['clear_cache', 'reduce_grid_size', 'cleanup_matplotlib'])
-            elif 'disk' in resource_lower:
-                actions.extend(['cleanup_temp_files', 'remove_old_logs'])
-            elif 'cpu' in resource_lower:
-                actions.extend(['reduce_computation_complexity', 'increase_timeout'])
-        
+            if "memory" in resource_lower:
+                actions.extend(
+                    ["clear_cache", "reduce_grid_size", "cleanup_matplotlib"]
+                )
+            elif "disk" in resource_lower:
+                actions.extend(["cleanup_temp_files", "remove_old_logs"])
+            elif "cpu" in resource_lower:
+                actions.extend(["reduce_computation_complexity", "increase_timeout"])
+
         # Compare current_usage with limit_exceeded for severity assessment
         if self.current_usage and self.limit_exceeded:
             if self.current_usage > self.limit_exceeded * 0.9:  # >90% of limit
-                actions.insert(0, 'immediate_cleanup_required')
-        
+                actions.insert(0, "immediate_cleanup_required")
+
         # Return ordered list of cleanup actions with implementation details
         self.cleanup_actions = actions
         return actions
-    
+
     def set_resource_details(self, details: Dict[str, Any]) -> None:
         """Set detailed resource usage information for analysis and cleanup planning.
-        
+
         Args:
             details (dict): Resource usage details
         """
         # Store details in resource_details dictionary
         self.resource_details = details
-        
+
         # Update cleanup_actions based on detailed resource information
-        if 'memory_breakdown' in details:
-            memory_info = details['memory_breakdown']
+        if "memory_breakdown" in details:
+            memory_info = details["memory_breakdown"]
             if isinstance(memory_info, dict):
                 # Find largest memory consumers
-                if 'plume_field' in memory_info and memory_info['plume_field'] > 50 * 1024 * 1024:
-                    self.cleanup_actions.insert(0, 'reduce_plume_field_size')
-                
+                if (
+                    "plume_field" in memory_info
+                    and memory_info["plume_field"] > 50 * 1024 * 1024
+                ):
+                    self.cleanup_actions.insert(0, "reduce_plume_field_size")
+
         # Calculate resource optimization recommendations
-        if 'optimization_suggestions' not in self.resource_details:
-            self.resource_details['optimization_suggestions'] = self.cleanup_actions
+        if "optimization_suggestions" not in self.resource_details:
+            self.resource_details["optimization_suggestions"] = self.cleanup_actions
 
 
 class IntegrationError(PlumeNavSimError):
     """Exception class for external dependency failures including Gymnasium, NumPy, or Matplotlib integration issues with dependency compatibility checking and version analysis.
-    
+
     This exception handles integration errors with external dependencies including
     detailed compatibility analysis and version checking.
     """
-    
-    def __init__(self, message: str, dependency_name: str, required_version: Optional[str] = None, current_version: Optional[str] = None):
+
+    def __init__(
+        self,
+        message: str,
+        dependency_name: str,
+        required_version: Optional[str] = None,
+        current_version: Optional[str] = None,
+    ):
         """Initialize integration error with dependency information and version details.
-        
+
         Args:
             message (str): Primary error description
             dependency_name (str): Name of dependency that failed
@@ -998,7 +1065,7 @@
         """
         # Call parent constructor with message and HIGH severity
         super().__init__(message, severity=ErrorSeverity.HIGH)
-        
+
         # Store dependency_name for dependency-specific error handling
         self.dependency_name = dependency_name
         # Store required_version and current_version for compatibility analysis
@@ -1008,92 +1075,113 @@
         self.compatibility_info: Dict[str, Any] = {}
         # Set version_mismatch flag based on version comparison
         self.version_mismatch = self._check_version_mismatch()
-        
+
         # Set dependency-specific recovery suggestions
         if self.version_mismatch:
-            self.set_recovery_suggestion(f"Update {dependency_name} to version {required_version or 'latest'}")
+            self.set_recovery_suggestion(
+                f"Update {dependency_name} to version {required_version or 'latest'}"
+            )
         else:
-            self.set_recovery_suggestion(f"Check {dependency_name} installation and compatibility")
-    
+            self.set_recovery_suggestion(
+                f"Check {dependency_name} installation and compatibility"
+            )
+
     def _check_version_mismatch(self) -> bool:
         """Check if there's a version mismatch between required and current versions."""
         if not self.required_version or not self.current_version:
             return False
-        
+
         # Simple version comparison (could be enhanced with packaging.version)
         try:
             # Remove version specifiers like >=, ==, etc.
-            required_clean = self.required_version.replace('>=', '').replace('==', '').replace('>', '').strip()
+            required_clean = (
+                self.required_version.replace(">=", "")
+                .replace("==", "")
+                .replace(">", "")
+                .strip()
+            )
             current_clean = self.current_version.strip()
-            
+
             return required_clean != current_clean
         except Exception:
             return True  # Assume mismatch if comparison fails
-    
+
     def check_compatibility(self) -> Dict[str, Any]:
         """Check dependency compatibility and generate detailed compatibility report.
-        
+
         Returns:
             dict: Compatibility analysis with version details and upgrade recommendations
         """
         # Compare required_version with current_version if both available
         compatibility_report = {
-            'dependency_name': self.dependency_name,
-            'required_version': self.required_version,
-            'current_version': self.current_version,
-            'version_mismatch': self.version_mismatch,
-            'compatibility_status': 'incompatible' if self.version_mismatch else 'unknown'
+            "dependency_name": self.dependency_name,
+            "required_version": self.required_version,
+            "current_version": self.current_version,
+            "version_mismatch": self.version_mismatch,
+            "compatibility_status": (
+                "incompatible" if self.version_mismatch else "unknown"
+            ),
         }
-        
+
         # Analyze compatibility based on dependency_name and version requirements
-        if self.dependency_name.lower() in ['numpy', 'matplotlib', 'gymnasium']:
-            compatibility_report['dependency_type'] = 'critical'
-            compatibility_report['installation_priority'] = 'high'
-        
+        if self.dependency_name.lower() in ["numpy", "matplotlib", "gymnasium"]:
+            compatibility_report["dependency_type"] = "critical"
+            compatibility_report["installation_priority"] = "high"
+
         # Include upgrade recommendations and installation instructions
         if self.version_mismatch and self.required_version:
-            compatibility_report['upgrade_recommendation'] = {
-                'action': 'upgrade',
-                'command': f'pip install {self.dependency_name}>={self.required_version}',
-                'urgency': 'high' if self.dependency_name in ['gymnasium', 'numpy'] else 'medium'
+            compatibility_report["upgrade_recommendation"] = {
+                "action": "upgrade",
+                "command": f"pip install {self.dependency_name}>={self.required_version}",
+                "urgency": (
+                    "high"
+                    if self.dependency_name in ["gymnasium", "numpy"]
+                    else "medium"
+                ),
             }
-        
+
         # Return comprehensive compatibility analysis dictionary
         self.compatibility_info = compatibility_report
         return compatibility_report
-    
+
     def set_compatibility_info(self, info: Dict[str, Any]) -> None:
         """Set detailed compatibility information for comprehensive error analysis.
-        
+
         Args:
             info (dict): Compatibility information dictionary
         """
         # Store info in compatibility_info dictionary
         self.compatibility_info.update(info)
-        
+
         # Update version_mismatch flag based on compatibility information
-        if 'version_compatible' in info:
-            self.version_mismatch = not info['version_compatible']
-        
+        if "version_compatible" in info:
+            self.version_mismatch = not info["version_compatible"]
+
         # Generate upgrade path recommendations
-        if 'upgrade_path' in info:
-            upgrade_path = info['upgrade_path']
+        if "upgrade_path" in info:
+            upgrade_path = info["upgrade_path"]
             if isinstance(upgrade_path, list):
-                path_str = ' -> '.join(upgrade_path[:3])  # Show first 3 steps
+                path_str = " -> ".join(upgrade_path[:3])  # Show first 3 steps
                 self.set_recovery_suggestion(f"Follow upgrade path: {path_str}")
 
 
 # Utility functions for centralized error handling
 
-def handle_component_error(error: Exception, component_name: str, error_context: Optional[dict] = None, recovery_action: Optional[str] = None) -> str:
+
+def handle_component_error(
+    error: Exception,
+    component_name: str,
+    error_context: Optional[dict] = None,
+    recovery_action: Optional[str] = None,
+) -> str:
     """Centralized error handling function with component-specific recovery strategies, logging integration, and secure error reporting for all plume_nav_sim components.
-    
+
     Args:
         error (Exception): Exception that occurred
         component_name (str): Name of component where error occurred
         error_context (Optional[dict]): Additional error context information
         recovery_action (Optional[str]): Suggested recovery action
-        
+
     Returns:
         str: Recovery strategy identifier or error escalation status for automated error handling
     """
@@ -1102,142 +1190,155 @@
         raise TypeError("Error parameter must be an Exception instance")
     if not component_name or not isinstance(component_name, str):
         raise ValueError("Component name must be a non-empty string")
-    
+
     # Get logger for component-specific logging
-    logger = logging.getLogger(f'plume_nav_sim.{component_name}')
-    
+    logger = logging.getLogger(f"plume_nav_sim.{component_name}")
+
     # Classify error type using isinstance checks for plume_nav_sim exception hierarchy
     if isinstance(error, ValidationError):
         # Sanitize error_context to prevent sensitive information disclosure
         sanitized_context = sanitize_error_context(error_context or {})
-        
+
         # Log error details using component-specific logger with sanitized context
         logger.error(f"Validation error in {component_name}: {error.message}")
         if sanitized_context:
             logger.debug(f"Validation context: {sanitized_context}")
-        
+
         # Apply automatic recovery actions for recoverable error types
-        return 'validation_failed'
-    
+        return "validation_failed"
+
     elif isinstance(error, RenderingError):
         logger.warning(f"Rendering error in {component_name}: {error.message}")
-        
+
         # Check for fallback options
         fallbacks = error.get_fallback_suggestions()
         if fallbacks:
             logger.info(f"Available fallbacks for {component_name}: {fallbacks}")
-        
-        return 'fallback_mode'
-    
-    elif isinstance(error, (StateError, ComponentError, ResourceError, IntegrationError)):
+
+        return "fallback_mode"
+
+    elif isinstance(
+        error, (StateError, ComponentError, ResourceError, IntegrationError)
+    ):
         logger.error(f"System error in {component_name}: {error.message}")
-        
+
         # Escalate critical errors that require immediate attention
-        if hasattr(error, 'severity') and error.severity == ErrorSeverity.CRITICAL:
-            logger.critical(f"Critical error in {component_name} requires immediate attention")
-            return 'system_error'
-        
-        return 'component_error'
-    
+        if hasattr(error, "severity") and error.severity == ErrorSeverity.CRITICAL:
+            logger.critical(
+                f"Critical error in {component_name} requires immediate attention"
+            )
+            return "system_error"
+
+        return "component_error"
+
     else:
         # Handle non-plume_nav_sim errors
         logger.critical(f"Unexpected error in {component_name}: {str(error)}")
-        
+
         # Create PlumeNavSimError wrapper for unknown errors
         wrapped_error = PlumeNavSimError(
-            f"Unexpected error in {component_name}: {str(error)}", 
-            severity=ErrorSeverity.CRITICAL
+            f"Unexpected error in {component_name}: {str(error)}",
+            severity=ErrorSeverity.CRITICAL,
         )
-        wrapped_error.add_context('original_error_type', type(error).__name__)
+        wrapped_error.add_context("original_error_type", type(error).__name__)
         wrapped_error.log_error(logger)
-        
-        return 'system_error'
-
-
-def sanitize_error_context(context: dict, additional_sensitive_keys: Optional[List[str]] = None) -> dict:
+
+        return "system_error"
+
+
+def sanitize_error_context(
+    context: dict, additional_sensitive_keys: Optional[List[str]] = None
+) -> dict:
     """Sanitize error context dictionary to prevent sensitive information disclosure while preserving debugging information for secure error logging.
-    
+
     Args:
         context (dict): Context dictionary to sanitize
         additional_sensitive_keys (Optional[List[str]]): Additional sensitive keys to sanitize
-        
+
     Returns:
         dict: Sanitized context dictionary safe for logging and error reporting
     """
     if not isinstance(context, dict):
         return {}
-    
+
     # Create copy of context dictionary to avoid modifying original
     sanitized = context.copy()
-    
+
     # Combine SENSITIVE_KEYS with additional_sensitive_keys if provided
     sensitive_keys = SENSITIVE_KEYS.copy()
     if additional_sensitive_keys:
         sensitive_keys.extend(additional_sensitive_keys)
-    
+
     # Iterate through all context keys and nested dictionary values
     for key, value in list(sanitized.items()):
         key_lower = str(key).lower()
-        
+
         # Replace sensitive values with SANITIZATION_PLACEHOLDER
         if any(sensitive in key_lower for sensitive in sensitive_keys):
             sanitized[key] = SANITIZATION_PLACEHOLDER
             continue
-            
+
         # Handle nested dictionaries
         if isinstance(value, dict):
             sanitized[key] = sanitize_error_context(value, additional_sensitive_keys)
             continue
-            
+
         # Truncate large string values to ERROR_CONTEXT_MAX_LENGTH
         if isinstance(value, str):
             if len(value) > ERROR_CONTEXT_MAX_LENGTH:
-                sanitized[key] = value[:ERROR_CONTEXT_MAX_LENGTH - 3] + "..."
+                sanitized[key] = value[: ERROR_CONTEXT_MAX_LENGTH - 3] + "..."
             # Check string content for sensitive information
             value_lower = value.lower()
             if any(sensitive in value_lower for sensitive in sensitive_keys):
                 sanitized[key] = SANITIZATION_PLACEHOLDER
-        
+
         # Remove private attributes (starting with underscore) from context
-        if isinstance(key, str) and key.startswith('_'):
+        if isinstance(key, str) and key.startswith("_"):
             del sanitized[key]
-    
+
     # Return sanitized context dictionary safe for external logging
     return sanitized
 
 
-def format_error_details(error: Exception, context: Optional[dict] = None, recovery_suggestion: Optional[str] = None, include_stack_trace: bool = False) -> str:
+def format_error_details(
+    error: Exception,
+    context: Optional[dict] = None,
+    recovery_suggestion: Optional[str] = None,
+    include_stack_trace: bool = False,
+) -> str:
     """Format comprehensive error details including exception info, context, and recovery suggestions for development debugging and user-friendly error messages.
-    
+
     Args:
         error (Exception): Exception to format
         context (Optional[dict]): Error context information
         recovery_suggestion (Optional[str]): Recovery suggestion text
         include_stack_trace (bool): Whether to include stack trace
-        
+
     Returns:
         str: Formatted error details string with context and recovery information
     """
     # Extract basic error information (type, message, args)
     error_type = type(error).__name__
     error_message = str(error)
-    
+
     # Format exception details with timestamp and error classification
-    timestamp = time.strftime('%Y-%m-%d %H:%M:%S', time.localtime())
+    timestamp = time.strftime("%Y-%m-%d %H:%M:%S", time.localtime())
     details_lines = [
         f"Error Report - {timestamp}",
         f"Error Type: {error_type}",
-        f"Message: {error_message}"
+        f"Message: {error_message}",
     ]
-    
+
     # Add error ID if available (for PlumeNavSimError instances)
-    if hasattr(error, 'error_id'):
+    if hasattr(error, "error_id"):
         details_lines.append(f"Error ID: {error.error_id}")
-    
+
     # Add severity information if available
-    if hasattr(error, 'severity'):
-        details_lines.append(f"Severity: {error.severity.name} - {error.severity.get_description()}")
-    
+    if hasattr(error, "severity"):
+        details_lines.append(
+            f"Severity: {error.severity.name} - {error.severity.get_description()}"
+        )
+
     # Add sanitized context information if provided
     if context:
         sanitized_context = sanitize_error_context(context)
@@ -1245,92 +1346,105 @@
             details_lines.append("\nContext:")
             for key, value in sanitized_context.items():
                 details_lines.append(f"  {key}: {value}")
-    
+
     # Include stack trace if include_stack_trace is True and safe for disclosure
     if include_stack_trace:
         # Limit stack trace depth to MAX_STACK_TRACE_DEPTH for readability
         stack_trace = traceback.format_exc()
-        trace_lines = stack_trace.split('\n')
+        trace_lines = stack_trace.split("\n")
         if len(trace_lines) > MAX_STACK_TRACE_DEPTH:
-            trace_lines = trace_lines[:MAX_STACK_TRACE_DEPTH] + ['... (truncated)']
-        
-        details_lines.extend(["\nStack Trace:", '\n'.join(trace_lines)])
-    
+            trace_lines = trace_lines[:MAX_STACK_TRACE_DEPTH] + ["... (truncated)"]
+
+        details_lines.extend(["\nStack Trace:", "\n".join(trace_lines)])
+
     # Add recovery_suggestion if provided with length validation
     if recovery_suggestion:
         if len(recovery_suggestion) > RECOVERY_SUGGESTION_MAX_LENGTH:
-            recovery_suggestion = recovery_suggestion[:RECOVERY_SUGGESTION_MAX_LENGTH - 3] + "..."
+            recovery_suggestion = (
+                recovery_suggestion[: RECOVERY_SUGGESTION_MAX_LENGTH - 3] + "..."
+            )
         details_lines.extend(["\nRecovery Suggestion:", recovery_suggestion])
-    
+
     # Return comprehensive error details formatted for logging and debugging
-    return '\n'.join(details_lines)
-
-
-def create_error_context(operation_name: Optional[str] = None, additional_context: Optional[dict] = None, include_caller_info: bool = True, include_system_info: bool = False) -> ErrorContext:
+    return "\n".join(details_lines)
+
+
+def create_error_context(
+    operation_name: Optional[str] = None,
+    additional_context: Optional[dict] = None,
+    include_caller_info: bool = True,
+    include_system_info: bool = False,
+) -> ErrorContext:
     """Create standardized error context dictionary with caller information, timestamp, and environment details for consistent error reporting.
-    
+
     Args:
         operation_name (Optional[str]): Name of operation being performed
         additional_context (Optional[dict]): Additional context information
         include_caller_info (bool): Whether to include caller information
         include_system_info (bool): Whether to include system information
-        
+
     Returns:
         ErrorContext: Standardized error context dictionary with timestamp and debugging information
     """
     # Create base context dictionary with current timestamp
     timestamp = time.time()
-    
+
     # Determine component name from caller if not provided
-    component_name = 'unknown'
+    component_name = "unknown"
     if include_caller_info:
         try:
             frame_info = inspect.stack()[1]  # Get caller frame
-            module_name = frame_info.filename.split('/')[-1].replace('.py', '')
+            module_name = frame_info.filename.split("/")[-1].replace(".py", "")
             component_name = module_name
         except (IndexError, AttributeError):
-            component_name = 'unknown'
-    
+            component_name = "unknown"
+
     # Add operation_name if provided for operation tracking
-    operation = operation_name or 'unknown_operation'
-    
+    operation = operation_name or "unknown_operation"
+
     # Create ErrorContext instance
     context = ErrorContext(
-        component_name=component_name,
-        operation_name=operation,
-        timestamp=timestamp
+        component_name=component_name, operation_name=operation, timestamp=timestamp
     )
-    
+
     # Include caller information (function name, line number) if include_caller_info is True
     if include_caller_info:
         context.add_caller_info(stack_depth=2)
-    
+
     # Add system information (Python version, thread ID) if include_system_info is True
     if include_system_info:
         context.add_system_info()
-    
+
     # Merge additional_context with validation and sanitization
     if additional_context:
         if isinstance(additional_context, dict):
             sanitized_additional = sanitize_error_context(additional_context)
             context.additional_data.update(sanitized_additional)
-        
+
     # Add component identification and error tracking ID
-    context.additional_data['error_tracking_id'] = str(uuid.uuid4())
-    
+    context.additional_data["error_tracking_id"] = str(uuid.uuid4())
+
     # Validate context size and truncate if necessary
     context_str = str(context.to_dict())
     if len(context_str) > ERROR_CONTEXT_MAX_LENGTH * 2:  # Allow some overhead
         # Truncate additional_data if too large
-        context.additional_data = {'truncated': 'Context too large, truncated for safety'}
-    
+        context.additional_data = {
+            "truncated": "Context too large, truncated for safety"
+        }
+
     # Return standardized error context for consistent error handling
     return context
 
 
-def log_exception_with_recovery(exception: Exception, logger: logging.Logger, context: Optional[dict] = None, recovery_action: Optional[str] = None, include_performance_impact: bool = False) -> None:
+def log_exception_with_recovery(
+    exception: Exception,
+    logger: logging.Logger,
+    context: Optional[dict] = None,
+    recovery_action: Optional[str] = None,
+    include_performance_impact: bool = False,
+) -> None:
     """Log exception with detailed context, recovery suggestions, and performance impact analysis for development debugging and monitoring.
-    
+
     Args:
         exception (Exception): Exception to log
         logger (logging.Logger): Logger instance to use
@@ -1343,43 +1457,43 @@
         raise TypeError("Exception parameter must be an Exception instance")
     if not isinstance(logger, logging.Logger):
         raise TypeError("Logger parameter must be a logging.Logger instance")
-    
+
     # Create comprehensive error context using create_error_context
     error_context = create_error_context(
-        operation_name='exception_logging',
+        operation_name="exception_logging",
         additional_context=context,
         include_caller_info=True,
-        include_system_info=include_performance_impact
+        include_system_info=include_performance_impact,
     )
-    
+
     # Sanitize context to prevent sensitive information disclosure
     if context:
         sanitized_context = sanitize_error_context(context)
         error_context.additional_data.update(sanitized_context)
-    
+
     # Format detailed error message with exception details and context
     error_details = format_error_details(
         exception,
         context=error_context.to_dict(),
         recovery_suggestion=recovery_action,
-        include_stack_trace=True
+        include_stack_trace=True,
     )
-    
+
     # Include performance impact analysis if include_performance_impact is True
     if include_performance_impact:
         performance_info = {
-            'timestamp': error_context.timestamp,
-            'thread_id': error_context.thread_id,
-            'memory_usage': 'performance_analysis_placeholder'  # Would integrate with actual monitoring
+            "timestamp": error_context.timestamp,
+            "thread_id": error_context.thread_id,
+            "memory_usage": "performance_analysis_placeholder",  # Would integrate with actual monitoring
         }
         error_details += f"\n\nPerformance Context: {performance_info}"
-    
+
     # Add recovery_action suggestions and automated recovery status
     if recovery_action:
         error_details += f"\n\nRecovery Action: {recovery_action}"
-    
+
     # Log with appropriate level based on exception severity and type
-    if hasattr(exception, 'severity'):
+    if hasattr(exception, "severity"):
         severity = exception.severity
         if severity == ErrorSeverity.LOW:
             logger.info(error_details)
@@ -1392,8 +1506,10 @@
     else:
         # Default to error level for unknown exceptions
         logger.error(error_details)
-    
+
     # Update error tracking statistics for component reliability analysis
     # This would integrate with actual monitoring systems in a full implementation
-    if hasattr(exception, 'component_name'):
-        logger.debug(f"Error tracking updated for component: {exception.component_name}")+    if hasattr(exception, "component_name"):
+        logger.debug(
+            f"Error tracking updated for component: {exception.component_name}"
+        )