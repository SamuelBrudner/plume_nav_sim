--- conflicted
+++ resolved
@@ -8,66 +8,47 @@
 - Component-specific logger creation with automatic configuration
 - Performance monitoring and timing utilities
 - Development-oriented logging with enhanced debugging
-- Error handling integration with automatic context capture  
+- Error handling integration with automatic context capture
 - Security-aware logging with sensitive information filtering
 - Convenient mixins for adding logging to component classes
 """
 
+import functools  # >=3.10
+import inspect  # >=3.10
 import logging  # >=3.10
-import functools  # >=3.10
+import threading  # >=3.10
 import time  # >=3.10
-import threading  # >=3.10
 import weakref  # >=3.10
-import inspect  # >=3.10
+from types import TracebackType
 from typing import (  # >=3.10
+    Any,
+    Callable,
+    Dict,
+    List,
     Optional,
-    Dict,
-    Any,
+    Tuple,
+    Type,
+    TypeVar,
     Union,
-    List,
-    Callable,
-    Type,
-<<<<<<< HEAD
-    Tuple
-=======
-    Tuple,
-    TypeVar
->>>>>>> 041f2dc9
-)
-from types import TracebackType
-
-# Internal imports for exception handling and error logging integration
-from .exceptions import (
-    PlumeNavSimError,
-    ValidationError, 
-    handle_component_error
 )
 
 # Core system constants for component identification and configuration
 from ..core.constants import (
     COMPONENT_NAMES,
     LOG_LEVEL_DEFAULT,
+    PACKAGE_NAME,
     PERFORMANCE_TARGET_STEP_LATENCY_MS,
-    PACKAGE_NAME
 )
 
+# Internal imports for exception handling and error logging integration
+from .exceptions import PlumeNavSimError, ValidationError, handle_component_error
+
 # Centralized logging infrastructure components
-<<<<<<< HEAD
-from plume_logging.config import (
-    ComponentType,
-    configure_development_logging,
-    get_logger as _plume_get_logger,
-    ComponentLogger as _PlumeComponentLogger,
-)
-
-# Specialized performance logging formatter for timing analysis
-from plume_logging.formatters import PerformanceFormatter
-=======
 try:
     from ..logging.config import (
+        ComponentType,
+        configure_development_logging,
         get_logger,
-        ComponentType,
-        configure_development_logging
     )
 
     # Specialized performance logging formatter for timing analysis
@@ -78,39 +59,39 @@
     class ComponentType(Enum):
         """Fallback component enumeration when centralized logging package is unavailable."""
 
-        ENVIRONMENT = 'ENVIRONMENT'
-        PLUME_MODEL = 'PLUME_MODEL'
-        RENDERING = 'RENDERING'
-        ACTION_PROCESSOR = 'ACTION_PROCESSOR'
-        REWARD_CALCULATOR = 'REWARD_CALCULATOR'
-        STATE_MANAGER = 'STATE_MANAGER'
-        BOUNDARY_ENFORCER = 'BOUNDARY_ENFORCER'
-        EPISODE_MANAGER = 'EPISODE_MANAGER'
-        UTILS = 'UTILS'
-
-    def get_logger(logger_name: str, component_type: 'ComponentType') -> logging.Logger:
+        ENVIRONMENT = "ENVIRONMENT"
+        PLUME_MODEL = "PLUME_MODEL"
+        RENDERING = "RENDERING"
+        ACTION_PROCESSOR = "ACTION_PROCESSOR"
+        REWARD_CALCULATOR = "REWARD_CALCULATOR"
+        STATE_MANAGER = "STATE_MANAGER"
+        BOUNDARY_ENFORCER = "BOUNDARY_ENFORCER"
+        EPISODE_MANAGER = "EPISODE_MANAGER"
+        UTILS = "UTILS"
+
+    def get_logger(logger_name: str, component_type: "ComponentType") -> logging.Logger:
         """Fallback logger factory delegating to the standard logging module."""
 
         return logging.getLogger(logger_name)
 
     def configure_development_logging(
-        log_level: str = 'INFO',
+        log_level: str = "INFO",
         enable_console_output: bool = True,
         enable_color_output: bool = True,
         enable_performance_logging: bool = False,
-        log_file_path: Optional[str] = None
+        log_file_path: Optional[str] = None,
     ) -> Dict[str, Any]:
         """Basic development logging configuration when centralized logging is missing."""
 
         level = getattr(logging, log_level.upper(), logging.INFO)
         logging.basicConfig(level=level)
         return {
-            'status': 'stdlib_fallback',
-            'log_level': log_level,
-            'console_output': enable_console_output,
-            'color_output': enable_color_output,
-            'performance_logging': enable_performance_logging,
-            'log_file_path': log_file_path
+            "status": "stdlib_fallback",
+            "log_level": log_level,
+            "console_output": enable_console_output,
+            "color_output": enable_color_output,
+            "performance_logging": enable_performance_logging,
+            "log_file_path": log_file_path,
         }
 
     class PerformanceFormatter:
@@ -120,14 +101,13 @@
             self,
             operation_name: str,
             duration_ms: float,
-            additional_data: Optional[Dict[str, Any]] = None
+            additional_data: Optional[Dict[str, Any]] = None,
         ) -> str:
             metrics = additional_data or {}
             if metrics:
-                extra = ', '.join(f"{key}={value}" for key, value in metrics.items())
+                extra = ", ".join(f"{key}={value}" for key, value in metrics.items())
                 return f"{operation_name}: {duration_ms:.3f}ms [{extra}]"
             return f"{operation_name}: {duration_ms:.3f}ms"
->>>>>>> 041f2dc9
 
 
 # Global state for logger caching and thread-safe operations
@@ -136,70 +116,51 @@
 _logging_initialized: bool = False
 _cache_lock: threading.Lock = threading.Lock()
 
-_T = TypeVar('_T')
+_T = TypeVar("_T")
 
 # Default configuration for component loggers with security and performance features
 DEFAULT_LOGGER_CONFIG = {
-    'level': LOG_LEVEL_DEFAULT,
-    'enable_performance': True,
-    'enable_security_filter': True
+    "level": LOG_LEVEL_DEFAULT,
+    "enable_performance": True,
+    "enable_security_filter": True,
 }
 
 # Public API exports for the logging utilities module
 __all__ = [
-    'get_component_logger',
-    'configure_logging_for_development',
-    'log_performance',
-    'monitor_performance',
-    'log_with_context',
-    'create_performance_logger',
-    'setup_error_logging',
-    'monitor_performance',
-    'ComponentLogger',
-    'PerformanceTimer',
-    'LoggingMixin'
+    "get_component_logger",
+    "configure_logging_for_development",
+    "log_performance",
+    "monitor_performance",
+    "log_with_context",
+    "create_performance_logger",
+    "setup_error_logging",
+    "monitor_performance",
+    "ComponentLogger",
+    "PerformanceTimer",
+    "LoggingMixin",
 ]
 
 
 def get_component_logger(
     component_name: str,
-<<<<<<< HEAD
-    component_type: Optional[ComponentType] = None,
-=======
     component_type: ComponentType = ComponentType.UTILS,
->>>>>>> 041f2dc9
     logger_level: Optional[str] = None,
-    enable_performance_tracking: bool = True
-) -> '_PlumeComponentLogger':
-    """
-<<<<<<< HEAD
-    Factory function for creating or retrieving component-specific loggers using the
-    centralized plume_logging infrastructure. This wrapper preserves the existing
-    utils.logging API while delegating creation to the shared logging system.
-    """
-    try:
-        # Infer component type if not provided
-        comp_type = component_type or ComponentType.UTILS
-
-        # Normalize name under package namespace
-        logger_name = f"{PACKAGE_NAME}.{component_name}"
-
-        # Simple cache keyed by name and type
-        cache_key = f"{logger_name}_{comp_type.value}"
-=======
+    enable_performance_tracking: bool = True,
+) -> "_PlumeComponentLogger":
+    """
     Factory function for creating or retrieving component-specific loggers with automatic
     configuration, caching, and component-appropriate settings for plume_nav_sim system components.
-    
+
     Args:
         component_name: Name of the component, must be in COMPONENT_NAMES
         component_type: ComponentType enumeration for specialized configuration (defaults to UTILS)
         logger_level: Logging level override, defaults to component-specific level
         enable_performance_tracking: Enable performance timing and monitoring
-        
+
     Returns:
         Configured ComponentLogger with appropriate settings, performance tracking,
         and security filtering
-        
+
     Raises:
         ValidationError: If component_name is invalid or component_type is incorrect
         PlumeNavSimError: If logger creation or configuration fails
@@ -209,19 +170,18 @@
         if component_name not in COMPONENT_NAMES:
             logging.getLogger(PACKAGE_NAME).warning(
                 "Unknown component name '%s'. Proceeding with default configuration.",
-                component_name
+                component_name,
             )
-        
+
         if not isinstance(component_type, ComponentType):
             raise ValidationError(
                 f"component_type must be ComponentType enum, got {type(component_type)}"
             )
-        
+
         # Generate cache key combining component_name and component_type for logger identification
         cache_key = f"{component_name}_{component_type.value}"
-        
+
         # Check _logger_cache for existing logger instance using cache key with thread-safe access
->>>>>>> 041f2dc9
         with _cache_lock:
             cached = _logger_cache.get(cache_key)
             if cached is not None:
@@ -237,7 +197,9 @@
             if logger_level is not None:
                 try:
                     desired = getattr(logging, logger_level.upper())
-                    underlying = getattr(plume_logger, 'logger', None) or getattr(plume_logger, 'base_logger', None)
+                    underlying = getattr(plume_logger, "logger", None) or getattr(
+                        plume_logger, "base_logger", None
+                    )
                     if isinstance(underlying, logging.Logger):
                         underlying.setLevel(desired)
                 except Exception:
@@ -248,14 +210,13 @@
 
     except Exception as e:
         error_details = {
-            'component_name': component_name,
-            'component_type': component_type,
-            'logger_level': logger_level,
-            'enable_performance_tracking': enable_performance_tracking
+            "component_name": component_name,
+            "component_type": component_type,
+            "logger_level": logger_level,
+            "enable_performance_tracking": enable_performance_tracking,
         }
         handle_component_error(e, "get_component_logger", error_details)
         raise PlumeNavSimError(f"Failed to create component logger: {e}") from e
-
 
 
 def configure_logging_for_development(
@@ -268,37 +229,39 @@
     """
     Configures development-optimized logging for plume_nav_sim with enhanced debugging information,
     performance monitoring, and interactive development features.
-    
+
     Args:
         log_level: Logging level for development (DEBUG, INFO, WARNING, ERROR)
         enable_console_colors: Enable ANSI color output for console logging
         enable_file_logging: Enable file-based logging output
         log_directory: Directory path for log files when file logging enabled
-        
+
     Returns:
         Development logging configuration status and settings information
-        
+
     Raises:
         PlumeNavSimError: If logging configuration fails or parameters are invalid
     """
     global _logging_initialized
-    
+
     try:
         # Check if logging system is already initialized to prevent duplicate configuration
         if _logging_initialized:
             return {
-                'status': 'already_initialized',
-                'log_level': log_level,
-                'console_colors': enable_console_colors,
-                'file_logging': enable_file_logging,
-                'message': 'Logging system already configured'
+                "status": "already_initialized",
+                "log_level": log_level,
+                "console_colors": enable_console_colors,
+                "file_logging": enable_file_logging,
+                "message": "Logging system already configured",
             }
-        
+
         # Validate log_level parameter
-        valid_levels = ['DEBUG', 'INFO', 'WARNING', 'ERROR', 'CRITICAL']
+        valid_levels = ["DEBUG", "INFO", "WARNING", "ERROR", "CRITICAL"]
         if log_level.upper() not in valid_levels:
-            raise ValidationError(f"Invalid log_level '{log_level}'. Must be one of: {valid_levels}")
-        
+            raise ValidationError(
+                f"Invalid log_level '{log_level}'. Must be one of: {valid_levels}"
+            )
+
         # Call configure_development_logging from logging.config with enhanced parameters
         config_result = configure_development_logging(
             enable_verbose_output=True,
@@ -306,79 +269,79 @@
             log_to_file=enable_file_logging,
             development_log_level=log_level,
         )
-        
+
         # Set global _logging_initialized flag to prevent re-initialization
         _logging_initialized = True
-        
+
         # Configure console output with colors if enable_console_colors and terminal support available
         console_config = {
-            'enabled': True,
-            'colors': enable_console_colors,
-            'terminal_support': enable_console_colors  # Simplified for development
+            "enabled": True,
+            "colors": enable_console_colors,
+            "terminal_support": enable_console_colors,  # Simplified for development
         }
-        
+
         # Set up file logging in log_directory if enable_file_logging is True
         file_config = {
-            'enabled': enable_file_logging,
-            'directory': log_directory if enable_file_logging else None
+            "enabled": enable_file_logging,
+            "directory": log_directory if enable_file_logging else None,
         }
-        
+
         # Enable enhanced error logging with stack traces and context information
         error_logging_config = {
-            'stack_traces': True,
-            'context_capture': True,
-            'integration_enabled': True
+            "stack_traces": True,
+            "context_capture": True,
+            "integration_enabled": True,
         }
-        
+
         # Configure performance logging with development-appropriate thresholds
         performance_config = {
-            'enabled': True,
-            'threshold_ms': PERFORMANCE_TARGET_STEP_LATENCY_MS,
-            'baseline_tracking': True
+            "enabled": True,
+            "threshold_ms": PERFORMANCE_TARGET_STEP_LATENCY_MS,
+            "baseline_tracking": True,
         }
-        
+
         # Set up component-specific loggers for all COMPONENT_NAMES with development settings
         component_loggers_initialized = []
         for component_name in COMPONENT_NAMES:
             try:
                 # Determine appropriate component type based on component name
-                if 'environment' in component_name.lower():
+                if "environment" in component_name.lower():
                     comp_type = ComponentType.ENVIRONMENT
-                elif 'plume' in component_name.lower():
+                elif "plume" in component_name.lower():
                     comp_type = ComponentType.PLUME_MODEL
-                elif 'render' in component_name.lower():
+                elif "render" in component_name.lower():
                     comp_type = ComponentType.RENDERING
                 else:
                     comp_type = ComponentType.UTILS
-                
+
                 # Create component logger with development configuration
                 logger = get_component_logger(
                     component_name=component_name,
                     component_type=comp_type,
                     logger_level=log_level,
-                    enable_performance_tracking=True
+                    enable_performance_tracking=True,
                 )
                 component_loggers_initialized.append(component_name)
-                
+
             except Exception as e:
                 # Log component logger creation failures but continue with others
                 logging.getLogger(PACKAGE_NAME).warning(
                     f"Failed to initialize component logger for '{component_name}': {e}"
                 )
-        
+
         # Return configuration status dictionary with enabled features and settings
         return {
-            'status': 'configured',
-            'log_level': log_level,
-            'console_output': console_config,
-            'file_logging': file_config,
-            'error_logging': error_logging_config,
-            'performance_monitoring': performance_config,
-            'component_loggers': component_loggers_initialized,
-            'initialization_time': time.time(),
-            'config_source': config_result if config_result else 'development_defaults'
+            "status": "configured",
+            "log_level": log_level,
+            "console_output": console_config,
+            "file_logging": file_config,
+            "error_logging": error_logging_config,
+            "performance_monitoring": performance_config,
+            "component_loggers": component_loggers_initialized,
+            "initialization_time": time.time(),
+            "config_source": config_result if config_result else "development_defaults",
         }
-        
+
     except Exception as e:
         handle_component_error(e, "configure_logging_for_development")
         raise PlumeNavSimError(f"Development logging configuration failed: {e}") from e
@@ -389,19 +352,19 @@
     operation_name: str,
     duration_ms: float,
     additional_metrics: Optional[Dict[str, Any]] = None,
-    compare_to_baseline: bool = False
+    compare_to_baseline: bool = False,
 ) -> None:
     """
     Utility function for logging performance measurements with timing analysis, threshold
     comparison, and baseline tracking for development performance monitoring.
-    
+
     Args:
         logger: Logger instance for output (should be ComponentLogger or compatible)
         operation_name: Name of the operation being measured
         duration_ms: Duration of the operation in milliseconds
         additional_metrics: Optional additional metrics (memory usage, operation count, etc.)
         compare_to_baseline: Whether to compare against stored baseline measurements
-        
+
     Raises:
         ValidationError: If parameters are invalid
         PlumeNavSimError: If performance logging fails
@@ -409,44 +372,56 @@
     try:
         # Validate logger is valid Logger instance and operation_name is non-empty string
         if not isinstance(logger, logging.Logger):
-            raise ValidationError(f"logger must be logging.Logger instance, got {type(logger)}")
-        
+            raise ValidationError(
+                f"logger must be logging.Logger instance, got {type(logger)}"
+            )
+
         if not operation_name or not isinstance(operation_name, str):
-            raise ValidationError(f"operation_name must be non-empty string, got {operation_name}")
-        
+            raise ValidationError(
+                f"operation_name must be non-empty string, got {operation_name}"
+            )
+
         if not isinstance(duration_ms, (int, float)) or duration_ms < 0:
-            raise ValidationError(f"duration_ms must be non-negative number, got {duration_ms}")
-        
+            raise ValidationError(
+                f"duration_ms must be non-negative number, got {duration_ms}"
+            )
+
         # Format timing information using PerformanceFormatter.format_timing method
         formatter = PerformanceFormatter()
         timing_info = formatter.format_timing(
             operation_name=operation_name,
             duration_ms=duration_ms,
-            additional_data=additional_metrics or {}
+            additional_data=additional_metrics or {},
         )
-        
+
         # Compare duration_ms against PERFORMANCE_TARGET_STEP_LATENCY_MS and component-specific thresholds
         target_threshold = PERFORMANCE_TARGET_STEP_LATENCY_MS
-        threshold_status = "within_target" if duration_ms <= target_threshold else "exceeds_target"
-        threshold_ratio = duration_ms / target_threshold if target_threshold > 0 else 1.0
-        
+        threshold_status = (
+            "within_target" if duration_ms <= target_threshold else "exceeds_target"
+        )
+        threshold_ratio = (
+            duration_ms / target_threshold if target_threshold > 0 else 1.0
+        )
+
         # Include additional_metrics in performance log if provided (memory usage, operation count)
         metrics_info = ""
         if additional_metrics:
             metrics_parts = []
             for key, value in additional_metrics.items():
-                if key == 'memory_mb':
+                if key == "memory_mb":
                     metrics_parts.append(f"memory: {value:.2f}MB")
-                elif key == 'operation_count':
+                elif key == "operation_count":
                     metrics_parts.append(f"ops: {value}")
                 else:
                     metrics_parts.append(f"{key}: {value}")
             metrics_info = f" [{', '.join(metrics_parts)}]" if metrics_parts else ""
-        
+
         # Perform baseline comparison if compare_to_baseline is True and baseline exists
         baseline_info = ""
         if compare_to_baseline and operation_name in _performance_baselines:
-            baseline_duration = _performance_baselines[operation_name].get('duration_ms', 0)
+            baseline_duration = _performance_baselines[operation_name].get(
+                "duration_ms", 0
+            )
             if baseline_duration > 0:
                 baseline_ratio = duration_ms / baseline_duration
                 if baseline_ratio > 1.2:
@@ -455,7 +430,7 @@
                     baseline_info = f" (FASTER than baseline: {1/baseline_ratio:.2f}x)"
                 else:
                     baseline_info = f" (similar to baseline: {baseline_ratio:.2f}x)"
-        
+
         # Determine appropriate log level based on performance threshold comparison (info/warning/error)
         if threshold_ratio <= 1.0:
             log_level = logging.INFO
@@ -463,40 +438,46 @@
             log_level = logging.WARNING
         else:
             log_level = logging.ERROR
-        
+
         # Create structured log message with timing, metrics, and threshold status
         log_message = (
             f"PERF [{operation_name}] {duration_ms:.3f}ms "
             f"({threshold_status}: {threshold_ratio:.2f}x target)"
             f"{metrics_info}{baseline_info}"
         )
-        
+
         # Log performance information with appropriate level and detailed metrics
-        logger.log(log_level, log_message, extra={
-            'operation_name': operation_name,
-            'duration_ms': duration_ms,
-            'threshold_status': threshold_status,
-            'threshold_ratio': threshold_ratio,
-            'additional_metrics': additional_metrics,
-            'baseline_comparison': baseline_info,
-            'performance_category': 'timing'
-        })
-        
+        logger.log(
+            log_level,
+            log_message,
+            extra={
+                "operation_name": operation_name,
+                "duration_ms": duration_ms,
+                "threshold_status": threshold_status,
+                "threshold_ratio": threshold_ratio,
+                "additional_metrics": additional_metrics,
+                "baseline_comparison": baseline_info,
+                "performance_category": "timing",
+            },
+        )
+
         # Update performance baselines in _performance_baselines if this is a new measurement
         if operation_name not in _performance_baselines:
             _performance_baselines[operation_name] = {
-                'duration_ms': duration_ms,
-                'first_measured': time.time(),
-                'measurement_count': 1
+                "duration_ms": duration_ms,
+                "first_measured": time.time(),
+                "measurement_count": 1,
             }
         else:
             # Update running average for baseline tracking
             baseline = _performance_baselines[operation_name]
-            count = baseline['measurement_count']
-            baseline['duration_ms'] = ((baseline['duration_ms'] * count) + duration_ms) / (count + 1)
-            baseline['measurement_count'] = count + 1
-            baseline['last_updated'] = time.time()
-            
+            count = baseline["measurement_count"]
+            baseline["duration_ms"] = (
+                (baseline["duration_ms"] * count) + duration_ms
+            ) / (count + 1)
+            baseline["measurement_count"] = count + 1
+            baseline["last_updated"] = time.time()
+
     except Exception as e:
         handle_component_error(e, "log_performance")
         # Don't re-raise to prevent logging failures from breaking application flow
@@ -506,7 +487,7 @@
 def monitor_performance(
     operation_name: Optional[str] = None,
     performance_threshold_ms: Optional[float] = None,
-    compare_to_baseline: bool = False
+    compare_to_baseline: bool = False,
 ):
     """Decorator to measure execution time and log performance metrics.
 
@@ -528,7 +509,7 @@
 
             metrics: Optional[Dict[str, Any]] = None
             if performance_threshold_ms is not None:
-                metrics = {'threshold_ms': performance_threshold_ms}
+                metrics = {"threshold_ms": performance_threshold_ms}
 
             try:
                 log_performance(
@@ -536,13 +517,13 @@
                     operation_name or func.__name__,
                     duration_ms,
                     additional_metrics=metrics,
-                    compare_to_baseline=compare_to_baseline
+                    compare_to_baseline=compare_to_baseline,
                 )
             except Exception:
                 logging.getLogger(PACKAGE_NAME).debug(
                     "Performance logging fallback for %s completed in %.3fms",
                     operation_name or func.__name__,
-                    duration_ms
+                    duration_ms,
                 )
 
             return result
@@ -557,97 +538,100 @@
     level: str,
     message: str,
     extra_context: Optional[Dict[str, Any]] = None,
-    include_stack_info: bool = False
+    include_stack_info: bool = False,
 ) -> None:
     """
     Enhanced logging function that automatically captures caller context, component information,
     and runtime details for comprehensive development debugging.
-    
+
     Args:
         logger: Logger instance for output
         level: Logging level as string (DEBUG, INFO, WARNING, ERROR, CRITICAL)
         message: Log message content
         extra_context: Additional context information to include
         include_stack_info: Whether to include stack trace information
-        
+
     Raises:
         ValidationError: If parameters are invalid
     """
     try:
         # Validate logger instance and convert level string to logging level constant
         if not isinstance(logger, logging.Logger):
-            raise ValidationError(f"logger must be logging.Logger instance, got {type(logger)}")
-        
+            raise ValidationError(
+                f"logger must be logging.Logger instance, got {type(logger)}"
+            )
+
         level_upper = level.upper()
-        if level_upper not in ['DEBUG', 'INFO', 'WARNING', 'ERROR', 'CRITICAL']:
-            raise ValidationError(f"Invalid logging level '{level}'. Must be DEBUG, INFO, WARNING, ERROR, or CRITICAL")
-        
+        if level_upper not in ["DEBUG", "INFO", "WARNING", "ERROR", "CRITICAL"]:
+            raise ValidationError(
+                f"Invalid logging level '{level}'. Must be DEBUG, INFO, WARNING, ERROR, or CRITICAL"
+            )
+
         log_level = getattr(logging, level_upper)
-        
+
         # Use inspect module to capture caller information (function name, line number, file)
         caller_info = get_caller_info(stack_depth=2, include_locals=False)
-        
+
         # Extract component context from logger name and component hierarchy
         component_context = {
-            'logger_name': logger.name,
-            'component': logger.name.split('.')[-1] if '.' in logger.name else logger.name,
-            'package': PACKAGE_NAME
+            "logger_name": logger.name,
+            "component": (
+                logger.name.split(".")[-1] if "." in logger.name else logger.name
+            ),
+            "package": PACKAGE_NAME,
         }
-        
+
         # Merge extra_context with automatically captured context information
         context = {
             **component_context,
             **caller_info,
-            'timestamp': time.time(),
-            'thread_id': threading.current_thread().ident
+            "timestamp": time.time(),
+            "thread_id": threading.current_thread().ident,
         }
-        
+
         if extra_context:
             context.update(extra_context)
-        
+
         # Apply security filtering to context and message content
         # Security filtering is handled by the logging infrastructure's SecurityFilter
-        
+
         # Include stack information if include_stack_info is True and appropriate for level
         stack_info = include_stack_info and log_level >= logging.WARNING
-        
+
         # Create enhanced LogRecord with context information in extra fields
         # Log message using specified level with comprehensive context information
-        logger.log(
-            log_level, 
-            message, 
-            extra=context, 
-            stack_info=stack_info
-        )
-        
+        logger.log(log_level, message, extra=context, stack_info=stack_info)
+
     except Exception as e:
         # Fallback logging without context if enhanced logging fails
         try:
             logger.error(f"Context logging failed: {e}. Original message: {message}")
         except:
             # Ultimate fallback to basic logging
-            logging.getLogger(PACKAGE_NAME).error(f"All logging failed. Message: {message}, Error: {e}")
+            logging.getLogger(PACKAGE_NAME).error(
+                f"All logging failed. Message: {message}, Error: {e}"
+            )
 
 
 def create_performance_logger(
     logger_name: str,
     timing_thresholds: Dict[str, float],
     enable_memory_tracking: bool = True,
-    baseline_file: Optional[str] = None
+    baseline_file: Optional[str] = None,
 ) -> logging.Logger:
     """
     Creates specialized logger instance optimized for performance monitoring with timing
     measurement capabilities, baseline tracking, and threshold alerting.
-    
+
     Args:
         logger_name: Name for the performance logger
         timing_thresholds: Dictionary of operation names to threshold values (ms)
         enable_memory_tracking: Enable memory usage tracking in performance logs
         baseline_file: Optional file path to load/save performance baselines
-        
+
     Returns:
         Performance-optimized logger with specialized formatting and monitoring capabilities
-        
+
     Raises:
         PlumeNavSimError: If logger creation fails
     """
@@ -655,48 +639,51 @@
         # Create base logger using get_logger function with performance-specific configuration
         base_logger = get_logger(
             logger_name=f"{PACKAGE_NAME}.performance.{logger_name}",
-            component_type=ComponentType.UTILS  # Performance loggers are utility components
+            component_type=ComponentType.UTILS,  # Performance loggers are utility components
         )
-        
+
         # Configure PerformanceFormatter with timing_thresholds and memory tracking settings
         formatter = PerformanceFormatter(
             enable_memory_tracking=enable_memory_tracking,
-            timing_thresholds=timing_thresholds
+            timing_thresholds=timing_thresholds,
         )
-        
+
         # Set logger level to DEBUG for detailed performance information capture
         base_logger.setLevel(logging.DEBUG)
-        
+
         # Configure performance-specific handler for specialized output formatting
         # Add the formatter to existing handlers
         for handler in base_logger.handlers:
             handler.setFormatter(formatter)
-        
+
         # Load existing performance baselines from baseline_file if provided
         if baseline_file:
             try:
                 import json
-                with open(baseline_file, 'r') as f:
+
+                with open(baseline_file, "r") as f:
                     loaded_baselines = json.load(f)
                     _performance_baselines.update(loaded_baselines)
             except (FileNotFoundError, json.JSONDecodeError) as e:
-                base_logger.warning(f"Could not load baseline file {baseline_file}: {e}")
-        
+                base_logger.warning(
+                    f"Could not load baseline file {baseline_file}: {e}"
+                )
+
         # Initialize memory tracking capabilities if enable_memory_tracking is True
         if enable_memory_tracking:
             # Add memory tracking context to the logger
             base_logger.memory_tracking = True
-        
+
         # Set up threshold alerting for performance degradation detection
         base_logger.timing_thresholds = timing_thresholds
-        
+
         # Add baseline tracking to the formatter
         for operation, threshold in timing_thresholds.items():
             formatter.add_baseline(operation, threshold)
-        
+
         # Return configured performance logger ready for timing measurements
         return base_logger
-        
+
     except Exception as e:
         handle_component_error(e, "create_performance_logger")
         raise PlumeNavSimError(f"Failed to create performance logger: {e}") from e
@@ -705,100 +692,104 @@
 def setup_error_logging(
     logger: logging.Logger,
     enable_auto_recovery_logging: bool = True,
-    exception_types_to_log: List[Type[Exception]] = None
+    exception_types_to_log: List[Type[Exception]] = None,
 ) -> None:
     """
     Configures automatic error logging integration with exception handling system, providing
     seamless error context capture and recovery logging for development debugging.
-    
+
     Args:
         logger: Logger instance to configure for error handling integration
         enable_auto_recovery_logging: Enable automatic logging of recovery actions
         exception_types_to_log: List of exception types to automatically log
-        
+
     Raises:
         ValidationError: If parameters are invalid
         PlumeNavSimError: If error logging setup fails
     """
     try:
         if not isinstance(logger, logging.Logger):
-            raise ValidationError(f"logger must be logging.Logger instance, got {type(logger)}")
-        
+            raise ValidationError(
+                f"logger must be logging.Logger instance, got {type(logger)}"
+            )
+
         # Configure logger to automatically capture PlumeNavSimError exceptions
         if exception_types_to_log is None:
             exception_types_to_log = [PlumeNavSimError, ValidationError, Exception]
-        
+
         # Add PlumeNavSimError and ValidationError if not already included
         if PlumeNavSimError not in exception_types_to_log:
             exception_types_to_log.append(PlumeNavSimError)
         if ValidationError not in exception_types_to_log:
             exception_types_to_log.append(ValidationError)
-        
+
         # Set up integration with handle_component_error function for automated error handling
         logger.error_handling_enabled = True
         logger.exception_types_to_log = exception_types_to_log
-        
+
         # Enable automatic recovery action logging if enable_auto_recovery_logging is True
         logger.auto_recovery_logging = enable_auto_recovery_logging
-        
+
         # Configure exception_types_to_log for specific exception type filtering
         logger.monitored_exceptions = set(exception_types_to_log)
-        
+
         # Set up error context extraction from exception instances
         logger.error_context_extraction = True
-        
+
         # Configure secure error logging with sensitive information filtering
         # This is handled by the SecurityFilter in the logging infrastructure
-        
+
         # Enable stack trace capture for development debugging context
         logger.capture_stack_traces = True
-        
+
         # Set up error escalation logging for critical system failures
         logger.error_escalation_enabled = True
-        
+
         # Add error logging methods to the logger instance
         def log_exception(exc: Exception, context: Dict[str, Any] = None):
             """Log exception with full context and error handling integration."""
             try:
                 error_details = {
-                    'exception_type': exc.__class__.__name__,
-                    'exception_message': str(exc),
-                    'component_context': context or {}
+                    "exception_type": exc.__class__.__name__,
+                    "exception_message": str(exc),
+                    "component_context": context or {},
                 }
-                
+
                 # Use handle_component_error for consistent error processing
                 handle_component_error(exc, logger.name, error_details)
-                
+
                 # Log the error with full context
                 logger.error(
                     f"Exception in {logger.name}: {exc}",
                     extra=error_details,
-                    exc_info=True
+                    exc_info=True,
                 )
-                
+
             except Exception as logging_error:
                 # Fallback if error logging itself fails
                 logging.getLogger(PACKAGE_NAME).critical(
                     f"Error logging failed: {logging_error}. Original exception: {exc}"
                 )
-        
+
         # Attach the error logging method to the logger
         logger.log_exception = log_exception
-        
+
     except Exception as e:
         handle_component_error(e, "setup_error_logging")
         raise PlumeNavSimError(f"Failed to setup error logging: {e}") from e
 
 
-def get_caller_info(stack_depth: int = 1, include_locals: bool = False) -> Dict[str, Any]:
+def get_caller_info(
+    stack_depth: int = 1, include_locals: bool = False
+) -> Dict[str, Any]:
     """
     Utility function that uses stack inspection to automatically extract caller information
     including function name, line number, and file path for context-aware logging.
-    
+
     Args:
         stack_depth: How many levels up the stack to inspect (1 = immediate caller)
         include_locals: Whether to include local variable information (filtered for security)
-        
+
     Returns:
         Dictionary containing caller information including function, file, line,
         and optional local variables
@@ -806,67 +797,73 @@
     try:
         # Use inspect.stack() to get call stack information at specified depth
         stack = inspect.stack()
-        
+
         if len(stack) <= stack_depth:
-            return {'caller_info': 'unavailable', 'reason': 'insufficient_stack_depth'}
-        
+            return {"caller_info": "unavailable", "reason": "insufficient_stack_depth"}
+
         frame = stack[stack_depth]
-        
+
         # Extract function name, file path, and line number from stack frame
         caller_info = {
-            'function_name': frame.function,
-            'file_path': frame.filename,
-            'line_number': frame.lineno,
-            'code_context': frame.code_context[0].strip() if frame.code_context else None
+            "function_name": frame.function,
+            "file_path": frame.filename,
+            "line_number": frame.lineno,
+            "code_context": (
+                frame.code_context[0].strip() if frame.code_context else None
+            ),
         }
-        
+
         # Include local variable information if include_locals is True and safe to do so
         if include_locals and frame.frame:
             local_vars = frame.frame.f_locals
-            
+
             # Filter out sensitive information from local variables for security
             safe_locals = {}
             for key, value in local_vars.items():
                 # Skip private variables and potentially sensitive data
-                if not key.startswith('_') and key not in ['password', 'token', 'key', 'secret']:
+                if not key.startswith("_") and key not in [
+                    "password",
+                    "token",
+                    "key",
+                    "secret",
+                ]:
                     try:
                         # Only include serializable values
                         str_value = str(value)
                         if len(str_value) < 200:  # Limit size to prevent log bloat
                             safe_locals[key] = str_value
                     except Exception:
-                        safe_locals[key] = '<unserializable>'
-            
-            caller_info['local_variables'] = safe_locals
-        
+                        safe_locals[key] = "<unserializable>"
+
+            caller_info["local_variables"] = safe_locals
+
         return caller_info
-        
+
     except Exception:
         # Handle exceptions gracefully if stack inspection fails
         return {
-            'caller_info': 'unavailable', 
-            'reason': 'stack_inspection_failed',
-            'stack_depth_requested': stack_depth
+            "caller_info": "unavailable",
+            "reason": "stack_inspection_failed",
+            "stack_depth_requested": stack_depth,
         }
 
 
 def clear_logger_cache(
-    force_cleanup: bool = False,
-    component_filter: Optional[str] = None
+    force_cleanup: bool = False, component_filter: Optional[str] = None
 ) -> int:
     """
     Utility function for clearing cached logger instances with proper cleanup and resource
     management, useful for testing and development reconfiguration.
-    
+
     Args:
         force_cleanup: Whether to force cleanup of logger handlers and resources
         component_filter: Optional filter to only clear loggers for specific component
-        
+
     Returns:
         Number of cached loggers cleared from cache
     """
     cleared_count = 0
-    
+
     try:
         # Acquire _cache_lock for thread-safe cache clearing operation
         with _cache_lock:
@@ -875,41 +872,40 @@
             for key in list(_logger_cache.keys()):
                 if component_filter is None or component_filter in key:
                     keys_to_remove.append(key)
-            
+
             # Remove logger entries from _logger_cache weak reference dictionary
             for key in keys_to_remove:
                 if key in _logger_cache:
                     logger = _logger_cache[key]
-                    
+
                     # Close logger handlers properly if force_cleanup is True
-                    if force_cleanup and hasattr(logger, 'base_logger'):
+                    if force_cleanup and hasattr(logger, "base_logger"):
                         for handler in logger.base_logger.handlers[:]:
                             handler.close()
                             logger.base_logger.removeHandler(handler)
-                    
+
                     del _logger_cache[key]
                     cleared_count += 1
-            
+
             # Clear performance baselines for removed loggers from _performance_baselines
             if component_filter:
                 baseline_keys_to_remove = [
-                    k for k in _performance_baselines.keys() 
-                    if component_filter in k
+                    k for k in _performance_baselines.keys() if component_filter in k
                 ]
             else:
                 baseline_keys_to_remove = list(_performance_baselines.keys())
-            
+
             for key in baseline_keys_to_remove:
                 del _performance_baselines[key]
-            
+
             # Reset logging initialization state if all loggers cleared
             global _logging_initialized
             if component_filter is None and cleared_count > 0:
                 _logging_initialized = False
-        
+
         # Count and return number of loggers cleared from cache
         return cleared_count
-        
+
     except Exception as e:
         logging.getLogger(PACKAGE_NAME).error(f"Cache clearing failed: {e}")
         return 0
@@ -920,7 +916,7 @@
     Enhanced logger class specifically designed for plume_nav_sim components with automatic
     performance tracking, context capture, security filtering, and component-specific
     configuration management.
-    
+
     This class provides enhanced logging capabilities including:
     - Automatic caller context capture
     - Performance timing and monitoring
@@ -928,17 +924,17 @@
     - Security-aware information filtering
     - Integration with error handling system
     """
-    
+
     def __init__(
         self,
         component_name: str,
         component_type: ComponentType,
-        base_logger: logging.Logger
+        base_logger: logging.Logger,
     ) -> None:
         """
         Initialize ComponentLogger with component identification, base logger configuration,
         and component-specific features for enhanced debugging and monitoring.
-        
+
         Args:
             component_name: Name of the component this logger serves
             component_type: ComponentType enum for specialized configuration
@@ -947,62 +943,62 @@
         # Store component_name and component_type for component identification
         self.component_name = component_name
         self.component_type = component_type
-        
+
         # Initialize base_logger as the underlying Python logger instance
         self.base_logger = base_logger
-        
+
         # Enable performance_tracking_enabled based on component_type requirements
         self.performance_tracking_enabled = component_type in [
-            ComponentType.ENVIRONMENT, 
-            ComponentType.PLUME_MODEL, 
-            ComponentType.RENDERING
+            ComponentType.ENVIRONMENT,
+            ComponentType.PLUME_MODEL,
+            ComponentType.RENDERING,
         ]
-        
+
         # Initialize empty performance_baselines dictionary for baseline tracking
         self.performance_baselines: Dict[str, float] = {}
-        
+
         # Create PerformanceTimer instance for timing measurement capabilities
         self.timer = PerformanceTimer("default", logger=self, auto_log=False)
-        
+
         # Set up component_context with component metadata and configuration
         self.component_context = {
-            'component_name': component_name,
-            'component_type': component_type.value,
-            'logger_name': base_logger.name,
-            'performance_tracking': self.performance_tracking_enabled
+            "component_name": component_name,
+            "component_type": component_type.value,
+            "logger_name": base_logger.name,
+            "performance_tracking": self.performance_tracking_enabled,
         }
-    
+
     def debug(self, message: str, extra: Optional[Dict[str, Any]] = None) -> None:
         """
         Enhanced debug logging with automatic context capture and component-specific
         formatting for detailed development debugging information.
-        
+
         Args:
             message: Debug message to log
             extra: Additional context information
         """
         # Capture caller information automatically using get_caller_info function
         caller_info = get_caller_info(stack_depth=2, include_locals=False)
-        
+
         # Merge extra parameters with component_context and caller information
         context = {**self.component_context, **caller_info}
         if extra:
             context.update(extra)
-        
+
         # Apply security filtering to message and context information
         # (Handled by the logging infrastructure's SecurityFilter)
-        
+
         # Format message with component-specific debug formatting
         formatted_message = f"[{self.component_name}] {message}"
-        
+
         # Log debug message using base_logger with enhanced context
         self.base_logger.debug(formatted_message, extra=context)
-    
+
     def info(self, message: str, extra: Optional[Dict[str, Any]] = None) -> None:
         """
         Enhanced info logging with component context and automatic performance tracking
         for operational information and status updates.
-        
+
         Args:
             message: Info message to log
             extra: Additional context information
@@ -1011,30 +1007,34 @@
         context = {**self.component_context}
         if extra:
             context.update(extra)
-        
+
         # Apply security filtering to message content and context data
         # (Handled by the logging infrastructure)
-        
+
         # Include performance metrics if performance_tracking_enabled
-        if self.performance_tracking_enabled and hasattr(self, '_current_operation_time'):
-            context['operation_duration_ms'] = getattr(self, '_current_operation_time', 0)
-        
+        if self.performance_tracking_enabled and hasattr(
+            self, "_current_operation_time"
+        ):
+            context["operation_duration_ms"] = getattr(
+                self, "_current_operation_time", 0
+            )
+
         # Format message with component identification and context
         formatted_message = f"[{self.component_name}] {message}"
-        
+
         # Log info message using base_logger with component-enhanced formatting
         self.base_logger.info(formatted_message, extra=context)
-    
+
     def warning(
-        self, 
-        message: str, 
+        self,
+        message: str,
         extra: Optional[Dict[str, Any]] = None,
-        recovery_suggestion: Optional[str] = None
+        recovery_suggestion: Optional[str] = None,
     ) -> None:
         """
         Enhanced warning logging with automatic error context capture and recovery
         suggestion logging for non-critical issues requiring attention.
-        
+
         Args:
             message: Warning message to log
             extra: Additional context information
@@ -1045,30 +1045,30 @@
         context = {**self.component_context, **caller_info}
         if extra:
             context.update(extra)
-        
+
         # Include recovery_suggestion in log message if provided
         if recovery_suggestion:
-            context['recovery_suggestion'] = recovery_suggestion
+            context["recovery_suggestion"] = recovery_suggestion
             message = f"{message} | Recovery: {recovery_suggestion}"
-        
+
         # Apply component-specific warning formatting and emphasis
         formatted_message = f"[{self.component_name}] WARNING: {message}"
-        
+
         # Merge extra context with component metadata and caller information
         # Log warning message with enhanced context and recovery information
         self.base_logger.warning(formatted_message, extra=context)
-    
+
     def error(
         self,
         message: str,
         exception: Optional[Exception] = None,
         extra: Optional[Dict[str, Any]] = None,
-        include_stack_trace: bool = True
+        include_stack_trace: bool = True,
     ) -> None:
         """
         Enhanced error logging with full context capture, stack trace information,
         and automatic integration with error handling system for critical issue tracking.
-        
+
         Args:
             message: Error message to log
             exception: Optional exception instance for detailed error information
@@ -1080,49 +1080,53 @@
         context = {
             **self.component_context,
             **caller_info,
-            'error_timestamp': time.time(),
-            'component_state': 'error'
+            "error_timestamp": time.time(),
+            "component_state": "error",
         }
         if extra:
             context.update(extra)
-        
+
         # Extract exception details if exception parameter provided
         if exception:
-            context.update({
-                'exception_type': exception.__class__.__name__,
-                'exception_message': str(exception),
-                'exception_args': exception.args if hasattr(exception, 'args') else None
-            })
-            
+            context.update(
+                {
+                    "exception_type": exception.__class__.__name__,
+                    "exception_message": str(exception),
+                    "exception_args": (
+                        exception.args if hasattr(exception, "args") else None
+                    ),
+                }
+            )
+
             # Integrate with handle_component_error for automated error handling
             try:
                 handle_component_error(exception, self.component_name, context)
             except Exception as e:
-                context['error_handling_failed'] = str(e)
-        
+                context["error_handling_failed"] = str(e)
+
         # Include stack trace information if include_stack_trace enabled
         exc_info = exception if include_stack_trace and exception else None
-        
+
         # Apply security filtering while preserving debugging information
         # (Handled by SecurityFilter in logging infrastructure)
-        
+
         # Format error message with maximum debugging context
         formatted_message = f"[{self.component_name}] ERROR: {message}"
-        
+
         # Log error with critical level formatting and comprehensive information
         self.base_logger.error(formatted_message, extra=context, exc_info=exc_info)
-    
+
     def performance(
         self,
         operation_name: str,
         duration_ms: float,
         metrics: Optional[Dict[str, Any]] = None,
-        update_baseline: bool = True
+        update_baseline: bool = True,
     ) -> None:
         """
         Specialized performance logging with timing analysis, baseline comparison,
         and threshold monitoring for component performance tracking and optimization.
-        
+
         Args:
             operation_name: Name of the operation that was measured
             duration_ms: Duration of the operation in milliseconds
@@ -1131,21 +1135,21 @@
         """
         if not self.performance_tracking_enabled:
             return
-        
+
         # Format timing information with appropriate precision and units
         timing_info = f"{duration_ms:.3f}ms"
-        
+
         # Compare duration_ms against component-specific performance thresholds
         threshold = PERFORMANCE_TARGET_STEP_LATENCY_MS
         threshold_status = "OK" if duration_ms <= threshold else "SLOW"
         threshold_ratio = duration_ms / threshold if threshold > 0 else 1.0
-        
+
         # Include additional metrics (memory, operation count) if provided
         metrics_info = ""
         if metrics:
             metrics_parts = [f"{k}={v}" for k, v in metrics.items()]
             metrics_info = f" [{', '.join(metrics_parts)}]"
-        
+
         # Perform baseline comparison using stored performance_baselines
         baseline_info = ""
         if operation_name in self.performance_baselines:
@@ -1155,16 +1159,18 @@
                 baseline_info = f" (REGRESSION: {baseline_ratio:.1f}x baseline)"
             elif baseline_ratio < 0.8:
                 baseline_info = f" (IMPROVEMENT: {1/baseline_ratio:.1f}x faster)"
-        
+
         # Update baseline performance if update_baseline is True
         if update_baseline:
             if operation_name in self.performance_baselines:
                 # Running average update
                 current = self.performance_baselines[operation_name]
-                self.performance_baselines[operation_name] = (current * 0.9) + (duration_ms * 0.1)
+                self.performance_baselines[operation_name] = (current * 0.9) + (
+                    duration_ms * 0.1
+                )
             else:
                 self.performance_baselines[operation_name] = duration_ms
-        
+
         # Determine log level based on performance threshold comparison
         if threshold_ratio <= 1.0:
             log_level = logging.INFO
@@ -1172,81 +1178,79 @@
             log_level = logging.WARNING
         else:
             log_level = logging.ERROR
-        
+
         # Log performance information with specialized formatting and analysis
         perf_message = (
             f"[{self.component_name}] PERF {operation_name}: {timing_info} "
             f"({threshold_status}: {threshold_ratio:.1f}x target){metrics_info}{baseline_info}"
         )
-        
+
         context = {
             **self.component_context,
-            'performance_data': {
-                'operation_name': operation_name,
-                'duration_ms': duration_ms,
-                'threshold_status': threshold_status,
-                'threshold_ratio': threshold_ratio,
-                'metrics': metrics,
-                'baseline_comparison': baseline_info
-            }
+            "performance_data": {
+                "operation_name": operation_name,
+                "duration_ms": duration_ms,
+                "threshold_status": threshold_status,
+                "threshold_ratio": threshold_ratio,
+                "metrics": metrics,
+                "baseline_comparison": baseline_info,
+            },
         }
-        
+
         self.base_logger.log(log_level, perf_message, extra=context)
-    
+
     def time_operation(
         self,
         operation_name: str,
         log_result: bool = True,
         raise_on_timeout: bool = False,
-        timeout_ms: Optional[float] = None
-    ) -> 'PerformanceTimer':
+        timeout_ms: Optional[float] = None,
+    ) -> "PerformanceTimer":
         """
         Context manager and decorator for automatic operation timing with performance
         logging integration for seamless performance monitoring.
-        
+
         Args:
             operation_name: Name of the operation being timed
             log_result: Whether to automatically log the result when timing completes
             raise_on_timeout: Whether to raise exception if timeout is exceeded
             timeout_ms: Optional timeout threshold in milliseconds
-            
+
         Returns:
             PerformanceTimer context manager for automatic timing and performance logging
         """
         # Create PerformanceTimer instance with operation_name and configuration
         timer = PerformanceTimer(
-            operation_name=operation_name,
-            logger=self,
-            auto_log=log_result
+            operation_name=operation_name, logger=self, auto_log=log_result
         )
-        
+
         # Configure automatic result logging if log_result is True
         timer.auto_log_enabled = log_result
-        
+
         # Set timeout monitoring if timeout_ms provided and raise_on_timeout enabled
         if timeout_ms and raise_on_timeout:
             timer.timeout_ms = timeout_ms
             timer.raise_on_timeout = raise_on_timeout
-        
+
         # Return PerformanceTimer context manager for operation timing
         # Automatically log performance results when context exits
         return timer
-    
+
     def set_performance_baseline(
         self,
         operation_name: str,
         baseline_duration_ms: float,
-        baseline_metadata: Optional[Dict[str, Any]] = None
+        baseline_metadata: Optional[Dict[str, Any]] = None,
     ) -> bool:
         """
         Sets or updates performance baseline for specific operation to enable performance
         regression detection and trend analysis.
-        
+
         Args:
             operation_name: Name of the operation to set baseline for
             baseline_duration_ms: Baseline duration in milliseconds
             baseline_metadata: Optional metadata about the baseline measurement
-            
+
         Returns:
             True if baseline set successfully, False otherwise
         """
@@ -1254,31 +1258,34 @@
             # Validate operation_name and baseline_duration_ms parameters
             if not operation_name or not isinstance(operation_name, str):
                 return False
-            
-            if not isinstance(baseline_duration_ms, (int, float)) or baseline_duration_ms <= 0:
+
+            if (
+                not isinstance(baseline_duration_ms, (int, float))
+                or baseline_duration_ms <= 0
+            ):
                 return False
-            
+
             # Store baseline information in performance_baselines dictionary
             self.performance_baselines[operation_name] = baseline_duration_ms
-            
+
             # Include baseline_metadata for additional context and analysis
             if baseline_metadata:
                 baseline_key = f"{operation_name}_metadata"
                 self.performance_baselines[baseline_key] = baseline_metadata
-            
+
             # Log baseline update information for performance tracking history
             self.info(
                 f"Performance baseline set for '{operation_name}': {baseline_duration_ms:.3f}ms",
                 extra={
-                    'baseline_operation': operation_name,
-                    'baseline_value': baseline_duration_ms,
-                    'baseline_metadata': baseline_metadata
-                }
+                    "baseline_operation": operation_name,
+                    "baseline_value": baseline_duration_ms,
+                    "baseline_metadata": baseline_metadata,
+                },
             )
-            
+
             # Return success status of baseline configuration
             return True
-            
+
         except Exception as e:
             self.error(f"Failed to set performance baseline: {e}", exception=e)
             return False
@@ -1289,30 +1296,30 @@
     Context manager and utility class for precise timing measurements with automatic
     performance logging, threshold monitoring, and integration with ComponentLogger
     for seamless performance tracking.
-    
+
     Usage:
         # As context manager
         with PerformanceTimer("operation", logger) as timer:
             # perform operation
             timer.add_metric("memory_mb", 128.5)
-        
+
         # Manual timing
         timer = PerformanceTimer("operation", logger, auto_log=False)
         timer.__enter__()
         # perform operation
         timer.__exit__(None, None, None)
     """
-    
+
     def __init__(
         self,
         operation_name: str,
         logger: Optional[ComponentLogger] = None,
-        auto_log: bool = True
+        auto_log: bool = True,
     ) -> None:
         """
         Initialize PerformanceTimer with operation identification, optional logger integration,
         and automatic logging configuration for timing measurements.
-        
+
         Args:
             operation_name: Name of the operation being timed
             logger: Optional ComponentLogger instance for automatic logging
@@ -1320,109 +1327,109 @@
         """
         # Store operation_name for timing identification and logging
         self.operation_name = operation_name
-        
+
         # Configure logger integration if ComponentLogger instance provided
         self.logger = logger
-        
+
         # Set auto_log_enabled flag for automatic performance logging
         self.auto_log_enabled = auto_log
-        
+
         # Initialize timing state variables (start_time, end_time, duration_ms)
         self.start_time: Optional[float] = None
         self.end_time: Optional[float] = None
         self.duration_ms: Optional[float] = None
-        
+
         # Set up additional_metrics dictionary for extended performance data
         self.additional_metrics: Dict[str, Any] = {}
-        
+
         # Initialize timing_active flag for context manager state tracking
         self.timing_active = False
-        
+
         # Optional timeout configuration
         self.timeout_ms: Optional[float] = None
         self.raise_on_timeout = False
-    
-    def __enter__(self) -> 'PerformanceTimer':
+
+    def __enter__(self) -> "PerformanceTimer":
         """
         Context manager entry method that starts timing measurement with high-precision
         timestamp capture for accurate performance monitoring.
-        
+
         Returns:
             Self reference for context manager pattern with timing started
         """
         # Capture high-precision start timestamp using time.perf_counter()
         self.start_time = time.perf_counter()
-        
+
         # Set timing_active flag to True to indicate active timing
         self.timing_active = True
-        
+
         # Initialize additional_metrics dictionary for metric collection
         self.additional_metrics = {}
-        
+
         # Return self reference for context manager usage pattern
         return self
-    
+
     def __exit__(
         self,
         exc_type: Optional[type],
         exc_value: Optional[BaseException],
-        traceback: Optional[TracebackType]
+        traceback: Optional[TracebackType],
     ) -> bool:
         """
         Context manager exit method that stops timing, calculates duration, and optionally
         logs performance results with threshold analysis and baseline comparison.
-        
+
         Args:
             exc_type: Exception type if an exception occurred
             exc_value: Exception instance if an exception occurred
             traceback: Exception traceback if an exception occurred
-            
+
         Returns:
             False to propagate any exceptions that occurred during timed operation
         """
         # Capture end timestamp using time.perf_counter() for duration calculation
         self.end_time = time.perf_counter()
-        
+
         # Calculate duration_ms as (end_time - start_time) * 1000 for millisecond precision
         if self.start_time is not None:
             self.duration_ms = (self.end_time - self.start_time) * 1000.0
-        
+
         # Set timing_active flag to False to indicate timing completion
         self.timing_active = False
-        
+
         # Log performance results automatically if auto_log_enabled and logger available
         if self.auto_log_enabled and self.logger and self.duration_ms is not None:
             # Include exception information in performance log if operation failed
             if exc_type is not None:
-                self.additional_metrics['exception_occurred'] = exc_type.__name__
-                self.additional_metrics['operation_failed'] = True
+                self.additional_metrics["exception_occurred"] = exc_type.__name__
+                self.additional_metrics["operation_failed"] = True
             else:
-                self.additional_metrics['operation_successful'] = True
-            
+                self.additional_metrics["operation_successful"] = True
+
             # Check timeout if configured
-            if (self.timeout_ms and self.duration_ms > self.timeout_ms):
-                self.additional_metrics['timeout_exceeded'] = True
+            if self.timeout_ms and self.duration_ms > self.timeout_ms:
+                self.additional_metrics["timeout_exceeded"] = True
                 if self.raise_on_timeout:
                     raise PlumeNavSimError(
                         f"Operation '{self.operation_name}' exceeded timeout: "
                         f"{self.duration_ms:.3f}ms > {self.timeout_ms:.3f}ms"
                     )
-            
+
             self.logger.performance(
                 operation_name=self.operation_name,
                 duration_ms=self.duration_ms,
                 metrics=self.additional_metrics,
-                update_baseline=True
+                update_baseline=True,
             )
-        
+
         # Return False to allow exception propagation if exc_type is not None
         return False
-    
+
     def get_duration_ms(self) -> Optional[float]:
         """
         Returns measured duration in milliseconds with validation and precision formatting
         for performance analysis and reporting.
-        
+
         Returns:
             Duration in milliseconds if timing completed, None if timing not finished or not started
         """
@@ -1430,15 +1437,17 @@
         if self.end_time is not None and self.start_time is not None:
             # Return calculated duration_ms if timing is complete
             return self.duration_ms
-        
+
         # Return None if timing is still active or never started
         return None
-    
-    def add_metric(self, metric_name: str, metric_value: Any, metric_unit: Optional[str] = None) -> None:
+
+    def add_metric(
+        self, metric_name: str, metric_value: Any, metric_unit: Optional[str] = None
+    ) -> None:
         """
         Adds additional performance metric to timing measurement for comprehensive performance
         analysis including memory usage, operation counts, or custom metrics.
-        
+
         Args:
             metric_name: Name of the metric being added
             metric_value: Value of the metric
@@ -1447,58 +1456,58 @@
         # Validate metric_name is non-empty string
         if not metric_name or not isinstance(metric_name, str):
             return
-        
+
         # Apply security filtering to metric_value to prevent sensitive data exposure
         if isinstance(metric_value, str) and any(
-            sensitive in metric_value.lower() 
-            for sensitive in ['password', 'token', 'key', 'secret']
+            sensitive in metric_value.lower()
+            for sensitive in ["password", "token", "key", "secret"]
         ):
-            metric_value = '<sensitive_data_filtered>'
-        
+            metric_value = "<sensitive_data_filtered>"
+
         # Store metric_value with metric_name in additional_metrics dictionary
         self.additional_metrics[metric_name] = metric_value
-        
+
         # Include metric_unit information if provided for proper formatting
         if metric_unit:
             self.additional_metrics[f"{metric_name}_unit"] = metric_unit
-    
+
     def log_performance(
-        self, 
-        message: Optional[str] = None, 
-        include_metrics: bool = True
+        self, message: Optional[str] = None, include_metrics: bool = True
     ) -> bool:
         """
         Manually logs performance results with timing analysis, threshold comparison,
         and additional metrics for performance monitoring and debugging.
-        
+
         Args:
             message: Optional custom message to include in the performance log
             include_metrics: Whether to include additional metrics in the log output
-            
+
         Returns:
             True if performance logged successfully, False if no logger or timing incomplete
         """
         # Check that timing measurement is complete and logger is available
         if not self.logger or self.duration_ms is None:
             return False
-        
+
         # Format performance message with operation_name and duration
         if message:
-            perf_message = f"{message} - {self.operation_name}: {self.duration_ms:.3f}ms"
+            perf_message = (
+                f"{message} - {self.operation_name}: {self.duration_ms:.3f}ms"
+            )
         else:
             perf_message = f"Performance timing for {self.operation_name}"
-        
+
         # Include additional_metrics in log if include_metrics is True
         metrics_to_log = self.additional_metrics if include_metrics else None
-        
+
         # Use logger.performance method for specialized performance logging
         self.logger.performance(
             operation_name=self.operation_name,
             duration_ms=self.duration_ms,
             metrics=metrics_to_log,
-            update_baseline=False  # Manual logging doesn't update baselines automatically
+            update_baseline=False,  # Manual logging doesn't update baselines automatically
         )
-        
+
         # Return success status of performance logging operation
         return True
 
@@ -1508,19 +1517,19 @@
     Mixin class providing logging capabilities to plume_nav_sim components with automatic
     logger creation, component identification, and performance tracking integration for
     convenient logging in component classes.
-    
+
     Usage:
         class MyComponent(LoggingMixin):
             def __init__(self):
                 super().__init__()
                 self.configure_logging("MyComponent", ComponentType.UTILS)
-            
+
             def do_work(self):
                 self.log_method_entry("do_work", {"param": "value"})
                 # ... perform work ...
                 self.log_method_exit("do_work", return_value="success")
     """
-    
+
     def __init__(self) -> None:
         """
         Initialize LoggingMixin with automatic component detection and logger configuration
@@ -1528,86 +1537,89 @@
         """
         # Initialize _logger to None for lazy initialization pattern
         self._logger: Optional[ComponentLogger] = None
-        
+
         # Set _component_name and _component_type to None for automatic detection
         self._component_name: Optional[str] = None
         self._component_type: Optional[ComponentType] = None
-        
+
         # Set _logging_configured to False to track configuration state
         self._logging_configured = False
-    
+
     @property
     def logger(self) -> ComponentLogger:
         """
         Property that provides lazy-initialized ComponentLogger with automatic component
         detection and configuration for convenient access to logging functionality.
-        
+
         Returns:
             Component-specific logger configured for the current class and component type
         """
         # Check if _logger is already initialized to avoid duplicate creation
         if self._logger is not None:
             return self._logger
-        
+
         try:
             # Determine component_name from class name if _component_name not set
             if self._component_name is None:
                 class_name = self.__class__.__name__
                 # Convert CamelCase to snake_case for component naming
                 import re
-                self._component_name = re.sub('([A-Z])', r'_\1', class_name).lower().strip('_')
-            
+
+                self._component_name = (
+                    re.sub("([A-Z])", r"_\1", class_name).lower().strip("_")
+                )
+
             # Detect component_type from class module and name if _component_type not set
             if self._component_type is None:
                 module_name = self.__class__.__module__
                 class_name = self.__class__.__name__.lower()
-                
-                if 'environment' in module_name or 'env' in class_name:
+
+                if "environment" in module_name or "env" in class_name:
                     self._component_type = ComponentType.ENVIRONMENT
-                elif 'plume' in module_name or 'plume' in class_name:
+                elif "plume" in module_name or "plume" in class_name:
                     self._component_type = ComponentType.PLUME_MODEL
-                elif 'render' in module_name or 'render' in class_name:
+                elif "render" in module_name or "render" in class_name:
                     self._component_type = ComponentType.RENDERING
                 else:
                     self._component_type = ComponentType.UTILS
-            
+
             # Create ComponentLogger using get_component_logger function
             self._logger = get_component_logger(
                 component_name=self._component_name,
                 component_type=self._component_type,
-                enable_performance_tracking=True
+                enable_performance_tracking=True,
             )
-            
+
             # Set _logging_configured to True to indicate successful configuration
             self._logging_configured = True
-            
+
             # Return configured ComponentLogger instance
             return self._logger
-            
+
         except Exception as e:
             # Fallback to basic logger if component logger creation fails
             fallback_logger_name = f"{PACKAGE_NAME}.{self.__class__.__name__}"
             fallback = logging.getLogger(fallback_logger_name)
             fallback.error(f"Failed to create component logger: {e}")
-            
+
             # Create minimal ComponentLogger with basic functionality
             self._logger = ComponentLogger(
                 component_name=self.__class__.__name__,
                 component_type=ComponentType.UTILS,
-                base_logger=fallback
+                base_logger=fallback,
             )
             return self._logger
-    
+
     def configure_logging(
         self,
         component_name: str,
         component_type: ComponentType,
-        logger_config: Optional[Dict[str, Any]] = None
+        logger_config: Optional[Dict[str, Any]] = None,
     ) -> None:
         """
         Configures component logging with specific component name, type, and logger settings
         for customized logging behavior and component identification.
-        
+
         Args:
             component_name: Name of the component for logger identification
             component_type: ComponentType enum for specialized configuration
@@ -1616,31 +1628,31 @@
         # Store component_name and component_type for logger configuration
         self._component_name = component_name
         self._component_type = component_type
-        
+
         # Clear any existing _logger to force reconfiguration
         self._logger = None
-        
+
         # Apply logger_config settings if provided for customized behavior
         if logger_config:
             # Store configuration for later use during logger creation
             self._logger_config = logger_config
-        
+
         # Set _logging_configured to True to indicate manual configuration
         self._logging_configured = True
-        
+
         # Trigger logger property access to create configured logger
         _ = self.logger  # This will create the logger with new configuration
-    
+
     def log_method_entry(
         self,
         method_name: str,
         parameters: Optional[Dict[str, Any]] = None,
-        include_locals: bool = False
+        include_locals: bool = False,
     ) -> None:
         """
         Convenience method for logging method entry with automatic parameter capture
         and context information for debugging and tracing method execution flow.
-        
+
         Args:
             method_name: Name of the method being entered
             parameters: Dictionary of method parameters and values
@@ -1649,51 +1661,55 @@
         try:
             # Use inspect to capture method context and caller information
             caller_info = get_caller_info(stack_depth=2, include_locals=include_locals)
-            
+
             # Format method entry message with method_name and class context
             entry_message = f"→ ENTER {self.__class__.__name__}.{method_name}"
-            
+
             # Include parameters dictionary if provided and safe for logging
             safe_parameters = {}
             if parameters:
                 for key, value in parameters.items():
                     # Apply security filtering to prevent sensitive parameter exposure
-                    if key.lower() not in ['password', 'token', 'key', 'secret']:
+                    if key.lower() not in ["password", "token", "key", "secret"]:
                         try:
                             # Limit parameter value length to prevent log bloat
                             str_value = str(value)
-                            safe_parameters[key] = str_value[:100] + '...' if len(str_value) > 100 else str_value
+                            safe_parameters[key] = (
+                                str_value[:100] + "..."
+                                if len(str_value) > 100
+                                else str_value
+                            )
                         except Exception:
-                            safe_parameters[key] = '<unserializable>'
-                
+                            safe_parameters[key] = "<unserializable>"
+
                 if safe_parameters:
                     entry_message += f" with params: {safe_parameters}"
-            
+
             # Add local variable information if include_locals enabled and secure
             context = {
                 **caller_info,
-                'method_entry': True,
-                'method_name': method_name,
-                'class_name': self.__class__.__name__
+                "method_entry": True,
+                "method_name": method_name,
+                "class_name": self.__class__.__name__,
             }
-            
+
             # Log method entry using debug level with comprehensive context
             self.logger.debug(entry_message, extra=context)
-            
+
         except Exception as e:
             # Fallback logging if method entry logging fails
             self.logger.error(f"Method entry logging failed for {method_name}: {e}")
-    
+
     def log_method_exit(
         self,
         method_name: str,
         return_value: Optional[Any] = None,
-        execution_time_ms: Optional[float] = None
+        execution_time_ms: Optional[float] = None,
     ) -> None:
         """
         Convenience method for logging method exit with return value information and
         execution summary for complete method execution tracing.
-        
+
         Args:
             method_name: Name of the method being exited
             return_value: Optional return value from the method
@@ -1702,60 +1718,68 @@
         try:
             # Format method exit message with method_name and class context
             exit_message = f"← EXIT {self.__class__.__name__}.{method_name}"
-            
+
             # Include return_value information if provided and safe for logging
             if return_value is not None:
                 try:
                     # Apply security filtering to return_value to prevent data exposure
                     str_return = str(return_value)
                     if len(str_return) > 200:
-                        safe_return = str_return[:200] + '...'
+                        safe_return = str_return[:200] + "..."
                     else:
                         safe_return = str_return
-                    
+
                     # Check for sensitive information in return value
-                    if not any(sensitive in safe_return.lower() for sensitive in ['password', 'token', 'key', 'secret']):
+                    if not any(
+                        sensitive in safe_return.lower()
+                        for sensitive in ["password", "token", "key", "secret"]
+                    ):
                         exit_message += f" → {safe_return}"
                     else:
                         exit_message += " → <sensitive_data_filtered>"
-                        
+
                 except Exception:
                     exit_message += " → <unserializable_return>"
-            
+
             # Add execution timing information if execution_time_ms provided
             context = {
-                'method_exit': True,
-                'method_name': method_name,
-                'class_name': self.__class__.__name__
+                "method_exit": True,
+                "method_name": method_name,
+                "class_name": self.__class__.__name__,
             }
-            
+
             if execution_time_ms is not None:
                 exit_message += f" ({execution_time_ms:.3f}ms)"
-                context['execution_time_ms'] = execution_time_ms
-                
+                context["execution_time_ms"] = execution_time_ms
+
                 # Log performance information if timing is significant
                 if execution_time_ms > 1.0:  # Log performance if > 1ms
                     self.logger.performance(
                         operation_name=f"{self.__class__.__name__}.{method_name}",
                         duration_ms=execution_time_ms,
-                        metrics={'method_execution': True}
+                        metrics={"method_execution": True},
                     )
-            
+
             # Log method exit using debug level with execution summary
             self.logger.debug(exit_message, extra=context)
-            
+
         except Exception as e:
             # Fallback logging if method exit logging fails
             self.logger.error(f"Method exit logging failed for {method_name}: {e}")
 
-def monitor_performance(operation_name: str, timing_threshold_ms: Optional[float] = None,
-                        update_baseline: bool = False) -> Callable:
+
+def monitor_performance(
+    operation_name: str,
+    timing_threshold_ms: Optional[float] = None,
+    update_baseline: bool = False,
+) -> Callable:
     """
     Decorator for measuring function execution time and logging via the component logger
     attached to `self` (if present). Provides a lightweight fallback used in tests and
     core modules to avoid import-time failures when the advanced timing utilities are
     unavailable.
     """
+
     def decorator(func: Callable) -> Callable:
         @functools.wraps(func)
         def wrapper(*args, **kwargs):
@@ -1770,14 +1794,14 @@
                 duration_ms = (time.perf_counter() - start) * 1000.0
                 try:
                     self_obj = args[0] if args else None
-                    logger = getattr(self_obj, 'logger', None)
-                    if logger and hasattr(logger, 'performance'):
+                    logger = getattr(self_obj, "logger", None)
+                    if logger and hasattr(logger, "performance"):
                         metrics = {}
                         if timing_threshold_ms is not None:
-                            metrics['threshold_ms'] = timing_threshold_ms
+                            metrics["threshold_ms"] = timing_threshold_ms
                         if exc is not None:
-                            metrics['exception'] = type(exc).__name__
-                            metrics['operation_failed'] = True
+                            metrics["exception"] = type(exc).__name__
+                            metrics["operation_failed"] = True
                         logger.performance(
                             operation_name=operation_name,
                             duration_ms=duration_ms,
@@ -1787,5 +1811,7 @@
                 except Exception:
                     # Never let performance logging break the wrapped function
                     pass
+
         return wrapper
+
     return decorator