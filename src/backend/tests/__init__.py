"""
Lightweight test package initialization for plume_nav_sim test suite.

This module provides minimal test package setup without heavy import-time orchestration
to avoid test collection issues. Test discovery is handled by pytest's natural discovery.
"""

# Minimal imports to avoid collection issues
import os
import sys

# Add src to path if needed for absolute imports
_src_path = os.path.join(os.path.dirname(__file__), "..")
if _src_path not in sys.path:
    sys.path.insert(0, _src_path)

<<<<<<< HEAD
# Package metadata
__version__ = "0.0.1"
=======
# Internal imports - Test infrastructure and fixtures
# Import fixtures lazily so the trimmed educational build can run a subset of tests
# without pulling in optional dependencies.  When the import fails we expose lightweight
# stubs that either no-op or trigger skips when exercised.
try:  # pragma: no cover - import guard for optional fixtures
    from .conftest import (
        # Pytest fixtures for comprehensive test environment management
        unit_test_env, integration_test_env, performance_test_env, reproducibility_test_env,

        # Context manager classes for resource management and performance tracking
        TestEnvironmentManager, PerformanceTracker
    )
except ModuleNotFoundError as exc:  # pragma: no cover - exercised only in minimal kata builds
    raise ImportError(
        "Required test fixtures are missing; ensure src/backend/tests/conftest.py is available."
    ) from exc

# Internal imports - Main test classes and functions from test modules
try:  # pragma: no cover - import guard for optional API compliance tests
    from .test_environment_api import (
        # Main environment API testing class for Gymnasium compliance validation
        TestEnvironmentAPI,

        # Core API compliance test functions
        test_environment_inheritance,
        test_gymnasium_api_compliance,
        test_seeding_and_reproducibility
    )
except ModuleNotFoundError as exc:  # pragma: no cover - exercised only in minimal kata builds
    raise ImportError(
        "Environment API tests are unavailable; ensure test_environment_api.py is present."
    ) from exc

# Performance modules are optional in the pared-down kata repository.  Guard the imports
# so we can still run lightweight contract tests without the heavy Gymnasium dependency
# tree.
try:  # pragma: no cover - import guard for optional performance tests
    from .test_performance import (
        # Performance validation test class for benchmarking and performance target verification
        TestPerformanceValidation,

        # Performance test functions for latency and resource validation
        test_environment_step_latency_performance,
        test_memory_usage_constraints,
        test_comprehensive_performance_suite
    )
except (ModuleNotFoundError, ImportError) as exc:  # pragma: no cover - exercised only in minimal kata builds
    raise ImportError(
        "Performance test suite could not be imported; ensure test_performance.py and its dependencies are available."
    ) from exc

try:  # pragma: no cover - import guard for optional integration tests
    from .test_integration import (
        # Main integration test class for cross-component coordination and system-level testing
        TestEnvironmentIntegration,

        # Integration test functions for end-to-end workflow validation
        test_complete_episode_workflow,
        test_cross_component_seeding,
        test_system_level_performance
    )
except ModuleNotFoundError as exc:  # pragma: no cover - exercised only in minimal kata builds
    raise ImportError(
        "The integration test module is missing; add tests/test_integration.py to restore coverage."
    ) from exc

# Package metadata and version information
__version__ = "0.0.1"  # Test package version for compatibility and version tracking

# Test package identifier for test discovery and organization
TEST_PACKAGE_NAME = "plume_nav_sim_tests"
>>>>>>> 041f2dc9

# Test category classification for organized execution
TEST_CATEGORIES = ["unit", "integration", "performance", "reproducibility", "edge_case"]

# Registry of pytest markers for test categorization and selective execution
PYTEST_MARKERS = {
    "unit": "Unit tests for individual component functionality",
    "integration": "Integration tests for cross-component interactions",
    "performance": "Performance tests for latency and resource validation",
    "reproducibility": "Reproducibility tests for deterministic behavior",
    "edge_case": "Edge case tests for boundary conditions and error handling",
}

# Shared test configuration dictionary for cross-module test settings
SHARED_TEST_CONFIG = {
    "default_timeout": 30.0,
    "memory_threshold_mb": 50.0,
    "performance_multiplier": 1.0,
    "cleanup_validation_enabled": True,
    "detailed_reporting_enabled": True,
}

TEST_DISCOVERY_ENABLED = True<|MERGE_RESOLUTION|>--- conflicted
+++ resolved
@@ -14,39 +14,37 @@
 if _src_path not in sys.path:
     sys.path.insert(0, _src_path)
 
-<<<<<<< HEAD
-# Package metadata
-__version__ = "0.0.1"
-=======
 # Internal imports - Test infrastructure and fixtures
 # Import fixtures lazily so the trimmed educational build can run a subset of tests
 # without pulling in optional dependencies.  When the import fails we expose lightweight
 # stubs that either no-op or trigger skips when exercised.
 try:  # pragma: no cover - import guard for optional fixtures
-    from .conftest import (
-        # Pytest fixtures for comprehensive test environment management
-        unit_test_env, integration_test_env, performance_test_env, reproducibility_test_env,
-
-        # Context manager classes for resource management and performance tracking
-        TestEnvironmentManager, PerformanceTracker
+    from .conftest import (  # Pytest fixtures for comprehensive test environment management; Context manager classes for resource management and performance tracking
+        PerformanceTracker,
+        TestEnvironmentManager,
+        integration_test_env,
+        performance_test_env,
+        reproducibility_test_env,
+        unit_test_env,
     )
-except ModuleNotFoundError as exc:  # pragma: no cover - exercised only in minimal kata builds
+except (
+    ModuleNotFoundError
+) as exc:  # pragma: no cover - exercised only in minimal kata builds
     raise ImportError(
         "Required test fixtures are missing; ensure src/backend/tests/conftest.py is available."
     ) from exc
 
 # Internal imports - Main test classes and functions from test modules
 try:  # pragma: no cover - import guard for optional API compliance tests
-    from .test_environment_api import (
-        # Main environment API testing class for Gymnasium compliance validation
+    from .test_environment_api import (  # Main environment API testing class for Gymnasium compliance validation; Core API compliance test functions
         TestEnvironmentAPI,
-
-        # Core API compliance test functions
         test_environment_inheritance,
         test_gymnasium_api_compliance,
-        test_seeding_and_reproducibility
+        test_seeding_and_reproducibility,
     )
-except ModuleNotFoundError as exc:  # pragma: no cover - exercised only in minimal kata builds
+except (
+    ModuleNotFoundError
+) as exc:  # pragma: no cover - exercised only in minimal kata builds
     raise ImportError(
         "Environment API tests are unavailable; ensure test_environment_api.py is present."
     ) from exc
@@ -55,31 +53,30 @@
 # so we can still run lightweight contract tests without the heavy Gymnasium dependency
 # tree.
 try:  # pragma: no cover - import guard for optional performance tests
-    from .test_performance import (
-        # Performance validation test class for benchmarking and performance target verification
+    from .test_performance import (  # Performance validation test class for benchmarking and performance target verification; Performance test functions for latency and resource validation
         TestPerformanceValidation,
-
-        # Performance test functions for latency and resource validation
+        test_comprehensive_performance_suite,
         test_environment_step_latency_performance,
         test_memory_usage_constraints,
-        test_comprehensive_performance_suite
     )
-except (ModuleNotFoundError, ImportError) as exc:  # pragma: no cover - exercised only in minimal kata builds
+except (
+    ModuleNotFoundError,
+    ImportError,
+) as exc:  # pragma: no cover - exercised only in minimal kata builds
     raise ImportError(
         "Performance test suite could not be imported; ensure test_performance.py and its dependencies are available."
     ) from exc
 
 try:  # pragma: no cover - import guard for optional integration tests
-    from .test_integration import (
-        # Main integration test class for cross-component coordination and system-level testing
+    from .test_integration import (  # Main integration test class for cross-component coordination and system-level testing; Integration test functions for end-to-end workflow validation
         TestEnvironmentIntegration,
-
-        # Integration test functions for end-to-end workflow validation
         test_complete_episode_workflow,
         test_cross_component_seeding,
-        test_system_level_performance
+        test_system_level_performance,
     )
-except ModuleNotFoundError as exc:  # pragma: no cover - exercised only in minimal kata builds
+except (
+    ModuleNotFoundError
+) as exc:  # pragma: no cover - exercised only in minimal kata builds
     raise ImportError(
         "The integration test module is missing; add tests/test_integration.py to restore coverage."
     ) from exc
@@ -89,7 +86,6 @@
 
 # Test package identifier for test discovery and organization
 TEST_PACKAGE_NAME = "plume_nav_sim_tests"
->>>>>>> 041f2dc9
 
 # Test category classification for organized execution
 TEST_CATEGORIES = ["unit", "integration", "performance", "reproducibility", "edge_case"]
