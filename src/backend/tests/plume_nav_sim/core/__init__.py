<<<<<<< HEAD
"""
Minimal stubs for core test utilities expected by the test harness. These are
lightweight to allow import without pulling in the entire infra.
"""
from typing import Optional, Dict, Any
from ...plume_nav_sim.envs.plume_search_env import create_plume_search_env, PlumeSearchEnv

class CoreComponentTestFixtures:
    pass

class StateManagementTestUtilities:
    pass

class CorePerformanceBenchmark:
    pass

def create_core_test_environment(config: Optional[Dict[str, Any]] = None) -> PlumeSearchEnv:
    return create_plume_search_env(**(config or {}))
=======
"""Utility helpers shared across plume_nav_sim core test suites.

The production code base exposes a rich set of timing helpers, but the tests
only rely on a tiny subset of that functionality. Historically this module was
left empty which forced the registration tests to import an undefined
``PerformanceTestUtilities`` symbol. Python then failed during collection and
none of the assertions inside the suite executed.

The helpers below provide a deliberately small yet well documented surface that
covers the current test expectations while remaining loud when misused. Each
entry validates its input parameters and records structured timing details so
that diagnosing future regressions is straightforward.
"""

from __future__ import annotations

from dataclasses import dataclass, field
import logging
import time
from typing import Any, Callable, Dict, List, Optional

logger = logging.getLogger(__name__)
logger.addHandler(logging.NullHandler())


@dataclass
class BenchmarkResult:
    """Structured benchmark data captured during a timing run."""

    operation_name: str
    duration_seconds: float
    metadata: Dict[str, Any] = field(default_factory=dict)

    def as_dict(self) -> Dict[str, Any]:
        """Return a JSON-serialisable representation of the benchmark."""

        return {
            "operation_name": self.operation_name,
            "duration_seconds": self.duration_seconds,
            "metadata": dict(self.metadata),
        }


class PerformanceTestUtilities:
    """Minimal timing helper used by the test-suite.

    The helper intentionally focuses on deterministic behaviour. Inputs are
    validated aggressively so incorrect usage fails immediately instead of
    silently skewing benchmark data. Captured timings are stored on the
    instance for optional post-processing by tests.
    """

    def __init__(self) -> None:
        self._results: List[BenchmarkResult] = []

    @property
    def results(self) -> List[BenchmarkResult]:
        """Return a copy of the recorded benchmark results."""

        return list(self._results)

    def benchmark_operation(
        self,
        operation_name: str,
        operation: Callable[[], Any],
        *,
        repetitions: int = 1,
        metadata: Optional[Dict[str, Any]] = None,
    ) -> BenchmarkResult:
        """Execute ``operation`` and record its average duration.

        Args:
            operation_name: A human readable description of the benchmarked
                operation. Must be a non-empty string.
            operation: Zero argument callable that will be timed.
            repetitions: Number of times the callable should be executed.
                Must be a positive integer. The average runtime per invocation
                is reported.
            metadata: Optional metadata dictionary describing the benchmark.

        Returns:
            :class:`BenchmarkResult` containing the captured metrics.
        """

        if not isinstance(operation_name, str) or not operation_name.strip():
            raise ValueError("operation_name must be a non-empty string")

        if not callable(operation):
            raise TypeError("operation must be callable")

        if not isinstance(repetitions, int) or repetitions <= 0:
            raise ValueError("repetitions must be a positive integer")

        logger.info(
            "Benchmarking operation '%s' for %s repetitions", operation_name, repetitions
        )

        start = time.perf_counter()
        last_result: Any = None
        for _ in range(repetitions):
            last_result = operation()
        end = time.perf_counter()

        duration = (end - start) / repetitions
        result = BenchmarkResult(
            operation_name=operation_name,
            duration_seconds=duration,
            metadata={**(metadata or {}), "repetitions": repetitions, "last_result": last_result},
        )
        self._results.append(result)

        logger.debug(
            "Recorded benchmark for '%s': %.6fs per iteration", operation_name, duration
        )
        return result

    def clear(self) -> None:
        """Remove all recorded benchmark results."""

        logger.debug("Clearing %d recorded benchmark results", len(self._results))
        self._results.clear()

    def aggregate_durations(self) -> Dict[str, float]:
        """Return the cumulative duration recorded for each operation name."""

        totals: Dict[str, float] = {}
        for entry in self._results:
            totals[entry.operation_name] = (
                totals.get(entry.operation_name, 0.0) + entry.duration_seconds
            )
        return totals


__all__ = ["BenchmarkResult", "PerformanceTestUtilities"]
>>>>>>> 041f2dc9
<|MERGE_RESOLUTION|>--- conflicted
+++ resolved
@@ -1,23 +1,3 @@
-<<<<<<< HEAD
-"""
-Minimal stubs for core test utilities expected by the test harness. These are
-lightweight to allow import without pulling in the entire infra.
-"""
-from typing import Optional, Dict, Any
-from ...plume_nav_sim.envs.plume_search_env import create_plume_search_env, PlumeSearchEnv
-
-class CoreComponentTestFixtures:
-    pass
-
-class StateManagementTestUtilities:
-    pass
-
-class CorePerformanceBenchmark:
-    pass
-
-def create_core_test_environment(config: Optional[Dict[str, Any]] = None) -> PlumeSearchEnv:
-    return create_plume_search_env(**(config or {}))
-=======
 """Utility helpers shared across plume_nav_sim core test suites.
 
 The production code base exposes a rich set of timing helpers, but the tests
@@ -34,9 +14,9 @@
 
 from __future__ import annotations
 
-from dataclasses import dataclass, field
 import logging
 import time
+from dataclasses import dataclass, field
 from typing import Any, Callable, Dict, List, Optional
 
 logger = logging.getLogger(__name__)
@@ -112,7 +92,9 @@
             raise ValueError("repetitions must be a positive integer")
 
         logger.info(
-            "Benchmarking operation '%s' for %s repetitions", operation_name, repetitions
+            "Benchmarking operation '%s' for %s repetitions",
+            operation_name,
+            repetitions,
         )
 
         start = time.perf_counter()
@@ -125,7 +107,11 @@
         result = BenchmarkResult(
             operation_name=operation_name,
             duration_seconds=duration,
-            metadata={**(metadata or {}), "repetitions": repetitions, "last_result": last_result},
+            metadata={
+                **(metadata or {}),
+                "repetitions": repetitions,
+                "last_result": last_result,
+            },
         )
         self._results.append(result)
 
@@ -151,5 +137,4 @@
         return totals
 
 
-__all__ = ["BenchmarkResult", "PerformanceTestUtilities"]
->>>>>>> 041f2dc9
+__all__ = ["BenchmarkResult", "PerformanceTestUtilities"]