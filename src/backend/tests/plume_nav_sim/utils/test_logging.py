"""
Comprehensive test suite for plume_nav_sim logging utilities including unit tests for component logger 
factory functions, performance monitoring integration, error handling logging, security-aware 
sanitization, logging mixins, context managers, and integration with the centralized logging 
infrastructure. Tests validate logging functionality, performance tracking, information security, 
and development debugging capabilities.
"""

# Standard library imports with version comments
import pytest  # >=8.0.0 - Testing framework for test structure, fixtures, parameterization, and assertion validation
import logging  # >=3.10 - Standard Python logging module for logger testing, handler validation, and log record inspection
import time  # >=3.10 - Time utilities for performance testing, timing validation, and timestamp verification
import unittest.mock as mock  # >=3.10 - Mocking utilities for logging handlers, external dependencies, and controlled test scenarios
import io  # >=3.10 - String I/O utilities for capturing log output and validating log messages in tests
import threading  # >=3.10 - Thread utilities for testing thread-safe logging operations and concurrent logger access
import contextlib  # >=3.10 - Context manager utilities for testing logging context managers and resource cleanup
import tempfile  # >=3.10 - Temporary file utilities for testing file-based logging and log file validation
import sys  # >=3.10 - System interface for testing error handling and platform-specific behavior
import os  # >=3.10 - Operating system interface for environment variable testing and file system operations

# Internal imports - Import logging utilities and related components for testing
from plume_nav_sim.utils.logging import (
    get_component_logger,
    configure_logging_for_development,
    log_performance,
    log_with_context,
    create_performance_logger,
    setup_error_logging,
    ComponentLogger,
    PerformanceTimer,
    LoggingMixin,
    ComponentType,
    clear_logger_cache,
    get_caller_info
)

from plume_nav_sim.utils.exceptions import (
    PlumeNavSimError,
    ValidationError,
    handle_component_error
)

from plume_nav_sim.core.constants import (
    COMPONENT_NAMES,
    PERFORMANCE_TARGET_STEP_LATENCY_MS
)

<<<<<<< HEAD
from plume_logging.config import ComponentType

=======
>>>>>>> 041f2dc9
# Test constants and global variables for consistent testing
TEST_COMPONENT_NAME = 'test_component'
TEST_OPERATION_NAME = 'test_operation'
TEST_LOG_MESSAGE = 'Test log message for validation'
PERFORMANCE_TEST_DURATION = 0.001  # 1ms for performance testing
SENSITIVE_TEST_DATA = {'password': 'secret123', 'token': 'abc123', 'safe_data': 'public'}

# Global test state tracking variables
_test_log_records = []  # Captured log records for test validation
_test_logger_names = set()  # Track created test loggers for cleanup


def setup_module(module):
    """
    Module-level setup for logging tests including test logger configuration, performance baseline 
    establishment, and test environment preparation.
    
    Args:
        module: Module object for module-level test setup
        
    Returns:
        None: Performs module-level test setup without return value
    """
    # Clear any existing logger cache to ensure clean test state
    clear_logger_cache()
    
    # Configure development logging for test environment
    configure_logging_for_development(
        log_level='DEBUG',
        enable_console_colors=False,  # Disable colors for test output
        enable_file_logging=False,    # Disable file logging during tests
        log_file_path=None
    )
    
    # Set up test log record capture for validation
    global _test_log_records
    _test_log_records.clear()
    
    # Initialize performance baselines for timing tests
    baseline_operations = {
        'test_step': PERFORMANCE_TARGET_STEP_LATENCY_MS,
        'test_render': 5.0,  # 5ms baseline for rendering operations
        'test_reset': 10.0   # 10ms baseline for reset operations
    }
    
    # Configure test-specific logging handlers and formatters
    test_handler = logging.StreamHandler(io.StringIO())
    test_handler.setLevel(logging.DEBUG)
    test_formatter = logging.Formatter('%(levelname)s:%(name)s:%(message)s')
    test_handler.setFormatter(test_formatter)
    
    # Set logging levels appropriate for test execution
    logging.getLogger('plume_nav_sim').setLevel(logging.DEBUG)
    logging.getLogger('test').setLevel(logging.DEBUG)


def teardown_module(module):
    """
    Module-level cleanup for logging tests including logger cache clearing, handler cleanup, 
    and test environment restoration.
    
    Args:
        module: Module object for module-level test cleanup
        
    Returns:
        None: Performs module-level test cleanup without return value
    """
    # Clear all test loggers from cache
    clear_logger_cache()
    
    # Close and remove test-specific handlers
    global _test_logger_names
    for logger_name in _test_logger_names:
        logger = logging.getLogger(logger_name)
        for handler in logger.handlers.copy():
            handler.close()
            logger.removeHandler(handler)
    
    # Reset logging configuration to default state
    logging.basicConfig(force=True)
    
    # Clear captured log records
    global _test_log_records
    _test_log_records.clear()
    
    # Clean up temporary log files and directories
    temp_files = [f for f in os.listdir('.') if f.startswith('plume_nav_sim') and f.endswith('.log')]
    for temp_file in temp_files:
        try:
            os.remove(temp_file)
        except OSError:
            pass  # Ignore cleanup failures
    
    # Reset performance monitoring baseline data
    _test_logger_names.clear()


@contextlib.contextmanager
def capture_log_records(logger_name: str, level: int = logging.DEBUG):
    """
    Context manager for capturing log records during test execution for validation and assertion checking.
    
    Args:
        logger_name: Name of logger to capture records from
        level: Minimum log level to capture
        
    Yields:
        List[logging.LogRecord]: List of captured log records for test validation
    """
    # Create test log handler for capturing records
    captured_records = []
    
    class TestLogHandler(logging.Handler):
        def emit(self, record):
            captured_records.append(record)
    
    # Configure handler with specified level and logger name
    test_handler = TestLogHandler()
    test_handler.setLevel(level)
    
    # Install handler on target logger
    logger = logging.getLogger(logger_name)
    logger.addHandler(test_handler)
    logger.setLevel(level)
    
    try:
        # Yield list for record collection during test execution
        yield captured_records
    finally:
        # Remove handler and clean up after test completion
        logger.removeHandler(test_handler)
        test_handler.close()


def create_test_logger_with_handler(logger_name: str, handler: logging.Handler, level: int = logging.DEBUG):
    """
    Helper function to create test logger with custom handler for controlled logging test scenarios.
    
    Args:
        logger_name: Name for the test logger
        handler: Custom handler to attach to logger
        level: Logging level for the logger
        
    Returns:
        logging.Logger: Configured test logger with custom handler for testing
    """
    # Create logger instance with specified name
    logger = logging.getLogger(logger_name)
    
    # Set logger level to specified value
    logger.setLevel(level)
    
    # Add custom handler to logger
    logger.addHandler(handler)
    
    # Configure handler formatter for test output
    if not handler.formatter:
        formatter = logging.Formatter('%(levelname)s:%(name)s:%(message)s')
        handler.setFormatter(formatter)
    
    # Add logger name to tracking set for cleanup
    global _test_logger_names
    _test_logger_names.add(logger_name)
    
    # Return configured logger ready for testing
    return logger


def assert_log_message_contains(records: list, expected_message: str, expected_level: int, partial_match: bool = True):
    """
    Assertion helper function for validating log message content and metadata in test scenarios.
    
    Args:
        records: List of captured log records to search
        expected_message: Expected message content
        expected_level: Expected log level
        partial_match: Whether to use partial or exact matching
        
    Returns:
        bool: True if log message found with expected content and level
    """
    # Iterate through captured log records
    for record in records:
        # Check each record for expected level match
        if record.levelno != expected_level:
            continue
        
        # Compare record message with expected message
        record_message = record.getMessage()
        if partial_match:
            # Use partial match if specified
            if expected_message in record_message:
                return True
        else:
            # Use exact match
            if expected_message == record_message:
                return True
    
    # Provide detailed assertion error if no match found
    level_name = logging.getLevelName(expected_level)
    messages = [f"'{record.getMessage()}' (level: {logging.getLevelName(record.levelno)})" for record in records]
    pytest.fail(f"Expected message '{expected_message}' at level {level_name} not found in records: {messages}")


class TestComponentLoggerFactory:
    """
    Test class for component logger factory functions including logger creation, caching, 
    configuration validation, and component-specific settings verification.
    """
    
    def setup_method(self):
        """
        Initialize test class with clean logger cache state and test configuration.
        """
        # Clear logger cache before each test
        clear_logger_cache()
        
        # Set up test component names and types
        self.test_component_name = TEST_COMPONENT_NAME
        self.test_component_type = ComponentType.UTILS
        
        # Initialize test-specific logging configuration
        self.test_config = {
            'enable_performance_tracking': True,
            'enable_context_capture': True,
            'log_level': 'DEBUG'
        }
    
    def test_get_component_logger_creation(self):
        """
        Test component logger creation with valid parameters and proper configuration validation.
        """
        # Create component logger using get_component_logger with test parameters
        logger = get_component_logger(
            component_name=self.test_component_name,
            component_type=self.test_component_type,
            enable_performance_tracking=True
        )
        
        # Validate logger is ComponentLogger instance
        assert isinstance(logger, ComponentLogger)
        
        # Check logger has correct component name and type
        assert logger.name.endswith(self.test_component_name)
        assert hasattr(logger, 'component_type')
        assert logger.component_type == self.test_component_type
        
        # Verify logger has appropriate logging level configuration
        assert logger.level <= logging.DEBUG
        
        # Validate performance tracking is enabled if requested
        assert hasattr(logger, 'performance_tracking_enabled')
        assert logger.performance_tracking_enabled == True
        
        # Confirm logger caching works correctly
        logger2 = get_component_logger(
            component_name=self.test_component_name,
            component_type=self.test_component_type
        )
        assert logger is logger2  # Should return same cached instance
    
    def test_component_logger_caching(self):
        """
        Test logger caching mechanism including cache hits, memory management, and cache invalidation.
        """
        # Create component logger with specific name and type
        logger1 = get_component_logger(
            component_name="test_component_1",
            component_type=ComponentType.ENVIRONMENT
        )
        
        # Request same logger again and verify cache hit (same instance)
        logger1_cached = get_component_logger(
            component_name="test_component_1",
            component_type=ComponentType.ENVIRONMENT
        )
        assert logger1 is logger1_cached
        
        # Request logger with different parameters and verify new instance
        logger2 = get_component_logger(
            component_name="test_component_2",
            component_type=ComponentType.PLUME_MODEL
        )
        assert logger1 is not logger2
        assert logger1.name != logger2.name
        
        # Test cache clearing functionality
        clear_logger_cache()
        logger1_after_clear = get_component_logger(
            component_name="test_component_1",
            component_type=ComponentType.ENVIRONMENT
        )
        # After cache clear, should get new instance (may have same configuration)
        assert isinstance(logger1_after_clear, ComponentLogger)
        
        # Validate memory management through weak references
        import weakref
        weak_ref = weakref.ref(logger1_after_clear)
        del logger1_after_clear
        # Logger may still exist due to caching, this tests weak reference functionality
        
        # Confirm cached loggers maintain configuration consistency
        logger_consistent = get_component_logger(
            component_name="consistent_test",
            component_type=ComponentType.RENDERING,
            enable_performance_tracking=True
        )
        assert logger_consistent.performance_tracking_enabled == True
    
    @pytest.mark.parametrize("component_type", [
        ComponentType.ENVIRONMENT,
        ComponentType.PLUME_MODEL,
        ComponentType.RENDERING,
        ComponentType.UTILS
    ])
    def test_component_type_specific_configuration(self, component_type):
        """
        Test component type-specific logger configuration including specialized settings and 
        performance tracking enablement.
        
        Args:
            component_type: ComponentType enum value to test
        """
        # Create loggers for each ComponentType enum value
        logger = get_component_logger(
            component_name=f"test_{component_type.value.lower()}",
            component_type=component_type,
            enable_performance_tracking=True
        )
        
        # Verify each logger has type-specific configuration
        assert isinstance(logger, ComponentLogger)
        assert logger.component_type == component_type
        
        # Check performance tracking enablement based on component type
        assert hasattr(logger, 'performance_tracking_enabled')
        
        # Validate specialized formatting for different component types
        with capture_log_records(logger.name) as records:
            logger.info("Test message for component type validation")
            
        assert len(records) >= 1
        record = records[0]
        assert component_type.value.lower() in record.name.lower() or component_type.value.lower() in record.getMessage().lower()
        
        # Confirm component-specific logging level settings
        assert logger.level <= logging.INFO
        
        # Test component identification in log messages
        assert hasattr(logger, 'component_type')
        assert logger.component_type == component_type
    
    def test_invalid_component_parameters(self):
        """
        Test error handling for invalid component names, types, and parameter validation.
        """
        # Test empty component name handling
        with pytest.raises((ValueError, TypeError)):
            get_component_logger(
                component_name="",
                component_type=ComponentType.UTILS
            )
        
        # Test None component name handling
        with pytest.raises((ValueError, TypeError)):
            get_component_logger(
                component_name=None,
                component_type=ComponentType.UTILS
            )
        
        # Test invalid component type handling
        with pytest.raises((ValueError, TypeError, AttributeError)):
            get_component_logger(
                component_name="valid_name",
                component_type="invalid_type"
            )
        
        # Test None component type handling
        with pytest.raises((ValueError, TypeError)):
            get_component_logger(
                component_name="valid_name",
                component_type=None
            )
        
        # Verify appropriate exceptions are raised
        # Error messages should be informative and secure
        try:
            get_component_logger(
                component_name="",
                component_type=ComponentType.UTILS
            )
            pytest.fail("Expected exception for empty component name")
        except (ValueError, TypeError) as e:
            # Check error messages are informative and secure
            error_msg = str(e).lower()
            assert "component" in error_msg or "name" in error_msg
            assert "password" not in error_msg  # Ensure no sensitive data in errors
        
        # Validate parameter sanitization for sensitive data
        # Component names should not contain sensitive information
        logger = get_component_logger(
            component_name="safe_component_name",
            component_type=ComponentType.UTILS
        )
        assert isinstance(logger, ComponentLogger)
        
        # Confirm graceful degradation for edge cases
        logger_edge = get_component_logger(
            component_name="a",  # Minimal valid name
            component_type=ComponentType.UTILS
        )
        assert isinstance(logger_edge, ComponentLogger)


class TestComponentLogger:
    """
    Test class for ComponentLogger functionality including enhanced logging methods, performance 
    tracking, context capture, and security filtering validation.
    """
    
    def setup_method(self):
        """
        Initialize test class with ComponentLogger instance and record capture setup.
        """
        # Create ComponentLogger instance for testing
        self.test_logger = get_component_logger(
            component_name="test_component_logger",
            component_type=ComponentType.UTILS,
            enable_performance_tracking=True
        )
        
        # Set up log record capture mechanism
        self.captured_records = []
        
        # Configure test-specific logging level
        self.test_logger.setLevel(logging.DEBUG)
        
        # Initialize performance tracking for testing
        self.performance_test_data = {
            'operation_name': TEST_OPERATION_NAME,
            'duration_ms': PERFORMANCE_TEST_DURATION * 1000,
            'memory_mb': 1.5
        }
    
    def test_enhanced_debug_logging(self):
        """
        Test enhanced debug logging with automatic context capture and component-specific formatting.
        """
        # Use ComponentLogger.debug with test message
        with capture_log_records(self.test_logger.name, logging.DEBUG) as records:
            self.test_logger.debug(TEST_LOG_MESSAGE, extra={'test_context': 'debug_test'})
        
        # Capture log records and validate debug level
        assert len(records) >= 1
        debug_record = records[0]
        assert debug_record.levelno == logging.DEBUG
        
        # Check automatic context capture (caller info, component details)
        assert TEST_LOG_MESSAGE in debug_record.getMessage()
        
        # Verify component-specific formatting applied
        assert self.test_logger.component_type.value in debug_record.name or hasattr(debug_record, 'component_type')
        
        # Validate security filtering of debug content
        # Test that sensitive information is not logged
        with capture_log_records(self.test_logger.name, logging.DEBUG) as sensitive_records:
            self.test_logger.debug("Test message with password=secret123")
        
        if len(sensitive_records) > 0:
            sensitive_record = sensitive_records[0]
            sensitive_message = sensitive_record.getMessage()
            # Security filtering should have redacted sensitive content
            assert "password=secret123" not in sensitive_message or "[REDACTED]" in sensitive_message
        
        # Confirm extra context parameters handled correctly
        context_found = any(hasattr(record, 'test_context') for record in records)
        # Extra parameters should be preserved for debugging
        assert context_found or any('test_context' in record.getMessage() for record in records)
    
    def test_performance_logging_integration(self):
        """
        Test performance logging integration with timing analysis, threshold comparison, and 
        baseline tracking.
        """
        # Use ComponentLogger.performance with test operation and duration
        with capture_log_records(self.test_logger.name, logging.INFO) as records:
            self.test_logger.performance(
                operation_name=self.performance_test_data['operation_name'],
                duration_ms=self.performance_test_data['duration_ms'],
                additional_metrics={'memory_mb': self.performance_test_data['memory_mb']}
            )
        
        # Validate performance log formatting and threshold comparison
        assert len(records) >= 1
        perf_record = records[0]
        perf_message = perf_record.getMessage()
        
        # Check integration with PERFORMANCE_TARGET_STEP_LATENCY_MS
        assert self.performance_test_data['operation_name'] in perf_message
        assert str(self.performance_test_data['duration_ms']) in perf_message or 'ms' in perf_message
        
        # Test baseline comparison and update functionality
        # Performance logging should include timing information
        timing_indicators = ['ms', 'duration', 'time']
        has_timing_info = any(indicator in perf_message.lower() for indicator in timing_indicators)
        assert has_timing_info
        
        # Verify additional metrics inclusion (memory, operations)
        assert 'memory' in perf_message.lower() or str(self.performance_test_data['memory_mb']) in perf_message
        
        # Confirm appropriate log level based on performance thresholds
        # Fast operations should log at DEBUG or INFO level
        if self.performance_test_data['duration_ms'] < PERFORMANCE_TARGET_STEP_LATENCY_MS:
            assert perf_record.levelno <= logging.INFO
        else:
            # Slow operations should log at WARNING or higher
            assert perf_record.levelno >= logging.WARNING
    
    def test_error_logging_with_exception_integration(self):
        """
        Test error logging with full context capture, stack trace information, and integration 
        with exception handling system.
        """
        # Create test exception (PlumeNavSimError) with context
        test_exception = PlumeNavSimError(
            message="Test error for logging integration",
            component="test_component",
            context={'operation': 'test_operation', 'state': 'error_test'}
        )
        
        # Use ComponentLogger.error with exception parameter
        with capture_log_records(self.test_logger.name, logging.ERROR) as records:
            try:
                raise test_exception
            except PlumeNavSimError as e:
                self.test_logger.error("Exception occurred during test", exc_info=True, extra={'exception_obj': e})
        
        # Validate comprehensive error context capture
        assert len(records) >= 1
        error_record = records[0]
        assert error_record.levelno == logging.ERROR
        error_message = error_record.getMessage()
        
        # Check integration with handle_component_error function
        assert "Exception occurred during test" in error_message or "Test error for logging integration" in error_message
        
        # Verify stack trace inclusion when requested
        assert hasattr(error_record, 'exc_info') and error_record.exc_info is not None
        
        # Test integration with exception handling system
        with capture_log_records('plume_nav_sim.error_handler', logging.ERROR) as handler_records:
            error_result = handle_component_error(test_exception, self.test_logger.name)
            
        # Error handling should process the exception appropriately
        assert error_result is not None
        
        # Confirm security filtering while preserving debugging info
        # Error messages should not contain sensitive information
        assert "password" not in error_message.lower()
        assert "secret" not in error_message.lower()
        # But should contain useful debugging information
        assert "test" in error_message.lower()
    
    def test_security_filtering(self):
        """
        Test security-aware logging with sensitive information filtering and safe error message generation.
        """
        # Log message with sensitive test data (passwords, tokens)
        sensitive_message = f"Login attempt with {SENSITIVE_TEST_DATA}"
        
        with capture_log_records(self.test_logger.name, logging.INFO) as records:
            self.test_logger.info(sensitive_message)
        
        # Verify sensitive information is sanitized or removed
        assert len(records) >= 1
        logged_record = records[0]
        logged_message = logged_record.getMessage()
        
        # Check preservation of safe debugging information
        assert "safe_data" in logged_message or "public" in logged_message or "[REDACTED]" in logged_message
        
        # Validate error message safety for user display
        # Sensitive values should be redacted
        sensitive_patterns = ['secret123', 'abc123', 'password', 'token']
        for pattern in sensitive_patterns:
            if pattern in sensitive_message.lower():
                # Pattern should be redacted or replaced
                assert pattern not in logged_message or "[REDACTED]" in logged_message
        
        # Confirm controlled information disclosure in logs
        # Test context sanitization while maintaining utility
        context_data = {
            'user_id': 'user123',
            'password': 'secret456',
            'action': 'login_test',
            'safe_info': 'public_data'
        }
        
        with capture_log_records(self.test_logger.name, logging.INFO) as context_records:
            self.test_logger.info("User action", extra=context_data)
        
        if len(context_records) > 0:
            context_record = context_records[0]
            context_message = context_record.getMessage()
            
            # Safe information should be preserved
            assert 'user123' in context_message or 'login_test' in context_message or 'public_data' in context_message
            
            # Sensitive information should be filtered
            assert 'secret456' not in context_message or '[REDACTED]' in context_message


class TestPerformanceTimer:
    """
    Test class for PerformanceTimer context manager including precise timing measurements, 
    automatic performance logging, and metric collection validation.
    """
    
    def setup_method(self):
        """
        Initialize test class with performance logger and timing test configuration.
        """
        # Create performance-optimized logger for testing
        self.performance_logger = create_performance_logger(
            component_name="test_performance_timer",
            enable_automatic_logging=True
        )
        
        # Set up test duration for consistent timing validation
        self.test_duration = PERFORMANCE_TEST_DURATION
        
        # Configure performance monitoring baselines
        self.baseline_operations = {
            'test_timer_operation': 2.0,  # 2ms baseline
            'fast_operation': 0.5,        # 0.5ms baseline
            'slow_operation': 10.0        # 10ms baseline
        }
    
    def test_context_manager_timing(self):
        """
        Test PerformanceTimer as context manager with accurate timing measurement and automatic logging.
        """
        operation_name = "test_context_manager_timing"
        
        # Create PerformanceTimer with test operation name
        with capture_log_records(self.performance_logger.name, logging.INFO) as records:
            with PerformanceTimer(operation_name=operation_name, logger=self.performance_logger) as timer:
                # Introduce controlled delay for timing validation
                time.sleep(self.test_duration)
                
                # Verify timing accuracy within acceptable tolerance
                measured_duration = timer.get_duration_ms()
                expected_duration_ms = self.test_duration * 1000
                
                # Allow 50% tolerance for timing variations in test environment
                tolerance = expected_duration_ms * 0.5
                assert abs(measured_duration - expected_duration_ms) < tolerance
        
        # Check automatic performance logging when enabled
        assert len(records) >= 1
        timing_record = next((r for r in records if operation_name in r.getMessage()), None)
        assert timing_record is not None
        
        # Validate duration calculation and reporting
        timing_message = timing_record.getMessage()
        assert 'ms' in timing_message.lower() or 'duration' in timing_message.lower()
        assert operation_name in timing_message
    
    def test_metric_collection(self):
        """
        Test additional metric collection including memory usage, operation counts, and custom 
        metrics during timing.
        """
        operation_name = "test_metric_collection"
        
        # Create PerformanceTimer and add test metrics
        with PerformanceTimer(operation_name=operation_name, logger=self.performance_logger) as timer:
            time.sleep(self.test_duration)
            
            # Include memory usage, operation count metrics
            timer.add_metric('memory_mb', 2.5, 'MB')
            timer.add_metric('operations_count', 15, 'ops')
            timer.add_metric('cache_hits', 8, 'hits')
            
            # Add custom metrics with units and values
            timer.add_metric('cpu_usage', 45.2, '%')
            timer.add_metric('network_bytes', 1024, 'bytes')
        
        # Verify metrics are captured correctly
        collected_metrics = timer.get_metrics()
        
        # Check metric security filtering for sensitive data
        assert 'memory_mb' in collected_metrics
        assert collected_metrics['memory_mb']['value'] == 2.5
        assert collected_metrics['memory_mb']['unit'] == 'MB'
        
        assert 'operations_count' in collected_metrics
        assert collected_metrics['operations_count']['value'] == 15
        
        # Validate metric formatting in performance logs
        with capture_log_records(self.performance_logger.name, logging.INFO) as metric_records:
            timer.log_performance_summary()
        
        if len(metric_records) > 0:
            metric_record = metric_records[0]
            metric_message = metric_record.getMessage()
            
            # Metrics should appear in formatted log output
            assert any(metric in metric_message.lower() for metric in ['memory', 'operations', 'cpu'])
    
    def test_exception_handling_during_timing(self):
        """
        Test PerformanceTimer behavior during exceptions including proper cleanup and exception 
        information logging.
        """
        operation_name = "test_exception_handling"
        exception_message = "Intentional test exception"
        
        # Create PerformanceTimer context manager
        with capture_log_records(self.performance_logger.name, logging.ERROR) as records:
            try:
                with PerformanceTimer(operation_name=operation_name, logger=self.performance_logger) as timer:
                    time.sleep(self.test_duration * 0.5)  # Partial execution
                    
                    # Raise exception within timed context
                    raise ValueError(exception_message)
                    
            except ValueError:
                pass  # Expected exception
        
        # Verify timer cleanup occurs despite exception
        # Timer should have recorded partial duration
        duration = timer.get_duration_ms()
        expected_partial_duration = (self.test_duration * 0.5) * 1000
        assert duration >= expected_partial_duration * 0.5  # At least half the expected time
        
        # Check exception information included in performance log
        exception_records = [r for r in records if exception_message in r.getMessage() or 'exception' in r.getMessage().lower()]
        # May or may not log exception depending on configuration
        
        # Validate timing data captured even with failure
        assert timer.get_duration_ms() > 0
        
        # Confirm proper exception propagation
        # Exception should have been re-raised after timer cleanup
        with pytest.raises(ValueError):
            with PerformanceTimer(operation_name=operation_name):
                raise ValueError("Test exception propagation")
    
    def test_performance_threshold_monitoring(self):
        """
        Test performance threshold monitoring with alerting and baseline comparison functionality.
        """
        fast_operation = "fast_test_operation"
        slow_operation = "slow_test_operation"
        
        # Set performance baseline for test operations
        fast_baseline_ms = 1.0   # 1ms baseline - should be fast
        slow_baseline_ms = 50.0  # 50ms baseline - will be exceeded
        
        with capture_log_records(self.performance_logger.name, logging.WARNING) as warning_records:
            # Execute operation with duration exceeding threshold
            with PerformanceTimer(operation_name=slow_operation, logger=self.performance_logger) as slow_timer:
                # Simulate slow operation
                time.sleep(0.020)  # 20ms - should trigger warning
                slow_timer.set_threshold(5.0)  # Set low threshold to trigger warning
        
        # Verify threshold violation is detected and logged
        slow_duration = slow_timer.get_duration_ms()
        assert slow_duration >= 15.0  # Should be at least 15ms
        
        # Check appropriate log level for performance issues
        threshold_records = [r for r in warning_records if slow_operation in r.getMessage()]
        performance_warning_found = len(threshold_records) > 0 or slow_duration > slow_timer.warning_threshold_ms
        
        # Test baseline comparison and trend analysis
        with capture_log_records(self.performance_logger.name, logging.INFO) as info_records:
            with PerformanceTimer(operation_name=fast_operation, logger=self.performance_logger) as fast_timer:
                time.sleep(self.test_duration * 0.5)  # Very fast operation
                fast_timer.set_baseline(fast_baseline_ms)
        
        fast_duration = fast_timer.get_duration_ms()
        
        # Validate alerting for performance degradation
        # Fast operations should not trigger warnings
        fast_records = [r for r in info_records if fast_operation in r.getMessage()]
        assert len(fast_records) >= 1  # Should have info-level log
        
        # Check that fast operations don't generate warnings
        fast_warning_records = [r for r in warning_records if fast_operation in r.getMessage()]
        assert len(fast_warning_records) == 0  # No warnings for fast operations


class TestLoggingMixin:
    """
    Test class for LoggingMixin functionality including automatic logger creation, component 
    identification, and method-level logging integration.
    """
    
    def setup_method(self):
        """
        Initialize test class for LoggingMixin testing with component creation.
        """
        # Set up test component classes using LoggingMixin
        self.TestMixinClass = type('TestMixinClass', (LoggingMixin,), {
            'component_type': ComponentType.UTILS,
            'test_method': lambda self: 'test_result'
        })
        
        # Configure automatic logger detection testing
        self.mixin_instance = self.TestMixinClass()
        
        # Initialize method-level logging test scenarios
        self.method_test_data = {
            'method_name': 'test_method_logging',
            'parameters': {'param1': 'value1', 'param2': 42},
            'expected_result': 'method_success'
        }
    
    def test_automatic_logger_creation(self):
        """
        Test automatic logger creation from class name and module with lazy initialization 
        and configuration detection.
        """
        # Create test class inheriting from LoggingMixin
        class TestAutoLoggerClass(LoggingMixin):
            component_type = ComponentType.RENDERING
            
            def test_logging_method(self):
                self.logger.info("Test automatic logger creation")
                return "success"
        
        test_instance = TestAutoLoggerClass()
        
        # Access logger property to trigger lazy initialization
        logger = test_instance.logger
        
        # Verify logger creation with correct component identification
        assert isinstance(logger, ComponentLogger)
        assert logger.name  # Should have a valid name
        
        # Check automatic component type detection
        assert hasattr(test_instance, 'component_type')
        assert test_instance.component_type == ComponentType.RENDERING
        
        # Validate logger configuration based on class context
        assert logger.level <= logging.INFO
        
        # Test actual logging functionality
        with capture_log_records(logger.name, logging.INFO) as records:
            result = test_instance.test_logging_method()
        
        assert result == "success"
        assert len(records) >= 1
        log_record = records[0]
        assert "Test automatic logger creation" in log_record.getMessage()
        
        # Confirm logger caching for subsequent accesses
        logger2 = test_instance.logger
        assert logger is logger2  # Same instance due to caching
    
    def test_method_entry_exit_logging(self):
        """
        Test convenient method entry and exit logging with parameter capture and execution tracing.
        """
        # Create test method using LoggingMixin
        class TestMethodLoggingClass(LoggingMixin):
            component_type = ComponentType.UTILS
            
            def test_method_with_logging(self, param1, param2=None):
                # Use log_method_entry with parameter information
                self.log_method_entry('test_method_with_logging', {'param1': param1, 'param2': param2})
                
                # Simulate method execution
                time.sleep(0.001)  # 1ms execution time
                result = f"processed_{param1}_{param2}"
                
                # Use log_method_exit with execution timing
                self.log_method_exit('test_method_with_logging', result, execution_time_ms=1.0)
                
                return result
        
        test_instance = TestMethodLoggingClass()
        
        # Execute method with controlled return value
        with capture_log_records(test_instance.logger.name, logging.DEBUG) as records:
            result = test_instance.test_method_with_logging("test_param", param2="optional_param")
        
        # Verify method entry/exit logs captured correctly
        assert len(records) >= 2  # At least entry and exit logs
        
        entry_logs = [r for r in records if 'entry' in r.getMessage().lower() or 'entering' in r.getMessage().lower()]
        exit_logs = [r for r in records if 'exit' in r.getMessage().lower() or 'exiting' in r.getMessage().lower()]
        
        # Should have entry and exit logging
        method_logs_found = len(entry_logs) > 0 and len(exit_logs) > 0
        if not method_logs_found:
            # Alternative: check for method name in any log
            method_name_logs = [r for r in records if 'test_method_with_logging' in r.getMessage()]
            assert len(method_name_logs) >= 1
        
        # Check parameter and return value security filtering
        # Parameters should be logged but sensitive data should be filtered
        param_logs = [r for r in records if 'test_param' in r.getMessage() or 'param1' in r.getMessage()]
        assert len(param_logs) >= 1 or any('test_method_with_logging' in r.getMessage() for r in records)
        
        # Verify result
        assert result == "processed_test_param_optional_param"
    
    def test_mixin_configuration_override(self):
        """
        Test LoggingMixin configuration override with custom component names, types, and logger settings.
        """
        # Create test class with LoggingMixin
        class CustomConfigMixinClass(LoggingMixin):
            component_type = ComponentType.PLUME_MODEL
            
            def __init__(self, custom_component_name=None):
                super().__init__()
                if custom_component_name:
                    self.custom_component_name = custom_component_name
            
            def configure_custom_logging(self, log_level='INFO', enable_performance=True):
                # Configure custom component name and type
                self.configure_logging(
                    component_name=getattr(self, 'custom_component_name', 'default_name'),
                    component_type=self.component_type,
                    log_level=log_level,
                    enable_performance_tracking=enable_performance
                )
        
        # Apply custom logger configuration settings
        custom_instance = CustomConfigMixinClass(custom_component_name="custom_plume_component")
        custom_instance.configure_custom_logging(log_level='DEBUG', enable_performance=True)
        
        # Verify configuration override takes effect
        logger = custom_instance.logger
        assert isinstance(logger, ComponentLogger)
        
        # Check custom settings preserved across method calls
        with capture_log_records(logger.name, logging.DEBUG) as records:
            logger.debug("Custom configuration test message")
        
        assert len(records) >= 1
        config_record = records[0]
        config_message = config_record.getMessage()
        
        # Validate logger reconfiguration when settings change
        assert "Custom configuration test message" in config_message
        assert config_record.levelno == logging.DEBUG
        
        # Test reconfiguration
        custom_instance.configure_custom_logging(log_level='WARNING', enable_performance=False)
        logger_reconfig = custom_instance.logger
        
        # Logger configuration should be updated
        with capture_log_records(logger_reconfig.name, logging.WARNING) as warning_records:
            logger_reconfig.warning("Reconfiguration test")
            logger_reconfig.debug("This debug message should not appear")
        
        # Only warning should be captured due to level change
        assert len(warning_records) >= 1
        warning_record = warning_records[0]
        assert warning_record.levelno == logging.WARNING
        assert "Reconfiguration test" in warning_record.getMessage()


class TestLoggingIntegration:
    """
    Test class for logging system integration including error handling integration, performance 
    monitoring, development configuration, and centralized logging coordination.
    """
    
    def setup_method(self):
        """
        Initialize integration testing with clean logging environment and test scenarios.
        """
        # Reset logging system to clean state
        clear_logger_cache()
        logging.getLogger().handlers.clear()
        
        # Set up integration test scenarios
        self.integration_components = [
            {'name': 'environment_component', 'type': ComponentType.ENVIRONMENT},
            {'name': 'plume_component', 'type': ComponentType.PLUME_MODEL},
            {'name': 'rendering_component', 'type': ComponentType.RENDERING}
        ]
        
        # Configure test monitoring and validation
        self.integration_loggers = {}
        for component in self.integration_components:
            self.integration_loggers[component['name']] = get_component_logger(
                component_name=component['name'],
                component_type=component['type']
            )
    
    def test_development_logging_configuration(self):
        """
        Test development logging configuration with enhanced debugging, console colors, and 
        file logging setup.
        """
        # Create temporary directory for log files
        with tempfile.TemporaryDirectory() as temp_dir:
            log_file_path = os.path.join(temp_dir, 'test_development.log')
            
            # Call configure_logging_for_development with test parameters
            configure_logging_for_development(
                log_level='DEBUG',
                enable_console_colors=False,  # Disable for testing
                enable_file_logging=True,
                log_file_path=log_file_path
            )
            
            # Test with multiple loggers
            test_logger = logging.getLogger('development_test')
            
            # Verify console logging setup with appropriate formatting
            with capture_log_records('development_test', logging.DEBUG) as records:
                test_logger.debug("Development debug message")
                test_logger.info("Development info message")
                test_logger.warning("Development warning message")
            
            assert len(records) >= 3
            
            # Test file logging configuration if enabled
            if os.path.exists(log_file_path):
                with open(log_file_path, 'r') as log_file:
                    log_content = log_file.read()
                    assert 'Development debug message' in log_content
                    assert 'Development info message' in log_content
                    assert 'Development warning message' in log_content
            
            # Check color support detection and configuration
            # Colors should be disabled for testing
            debug_record = next((r for r in records if r.levelno == logging.DEBUG), None)
            info_record = next((r for r in records if r.levelno == logging.INFO), None)
            
            assert debug_record is not None
            assert info_record is not None
            
            # Validate enhanced debugging information enablement
            assert 'Development debug message' in debug_record.getMessage()
            
            # Confirm development-appropriate logging levels
            assert test_logger.level <= logging.DEBUG
    
    def test_error_handling_integration(self):
        """
        Test integration between logging system and error handling including automatic error 
        logging and recovery suggestions.
        """
        test_component = "error_integration_test"
        test_logger = get_component_logger(test_component, ComponentType.UTILS)
        
        # Set up error logging integration with test logger
        setup_error_logging(
            component_name=test_component,
            enable_automatic_logging=True,
            log_level='ERROR'
        )
        
        # Create test error with context
        test_error = ValidationError(
            message="Integration test validation error",
            component=test_component,
            context={'field': 'test_field', 'value': 'invalid_value'},
            suggestions=['Check field format', 'Validate input range']
        )
        
        # Trigger component error with context information
        with capture_log_records(test_logger.name, logging.ERROR) as error_records:
            error_result = handle_component_error(test_error, test_component)
        
        # Verify handle_component_error integration works
        assert error_result is not None
        assert isinstance(error_result, (str, dict))
        
        # Check automatic error logging with context capture
        error_logged = len(error_records) > 0
        if error_logged:
            error_record = error_records[0]
            error_message = error_record.getMessage()
            
            # Should contain error information
            assert 'validation' in error_message.lower() or 'error' in error_message.lower()
        
        # Test with different error types
        resource_error = PlumeNavSimError(
            message="Resource allocation failed",
            component=test_component,
            context={'resource': 'memory', 'requested': '100MB', 'available': '50MB'}
        )
        
        with capture_log_records(test_logger.name, logging.ERROR) as resource_records:
            resource_result = handle_component_error(resource_error, test_component)
        
        # Validate recovery suggestion logging
        assert resource_result is not None
        
        # Confirm error escalation for critical issues
        critical_error = PlumeNavSimError(
            message="Critical system error",
            component=test_component,
            severity='critical'
        )
        
        with capture_log_records(test_logger.name, logging.CRITICAL) as critical_records:
            critical_result = handle_component_error(critical_error, test_component)
        
        assert critical_result is not None
    
    def test_performance_monitoring_integration(self):
        """
        Test integration between logging utilities and performance monitoring system including 
        baseline tracking and threshold alerting.
        """
        # Create performance logger with threshold configuration
        perf_component = "performance_integration_test"
        perf_logger = create_performance_logger(
            component_name=perf_component,
            enable_automatic_logging=True
        )
        
        # Define test operations with different performance characteristics
        operations = [
            {'name': 'fast_operation', 'duration': 0.0005, 'expected_level': logging.INFO},
            {'name': 'normal_operation', 'duration': 0.002, 'expected_level': logging.INFO},
            {'name': 'slow_operation', 'duration': 0.010, 'expected_level': logging.WARNING}
        ]
        
        performance_results = []
        
        for operation in operations:
            # Execute operations with performance monitoring
            with capture_log_records(perf_logger.name, logging.DEBUG) as perf_records:
                with PerformanceTimer(operation_name=operation['name'], logger=perf_logger) as timer:
                    time.sleep(operation['duration'])
                    
                    # Add operation-specific metrics
                    timer.add_metric('operation_type', operation['name'])
                    timer.add_metric('expected_duration', operation['duration'] * 1000, 'ms')
            
            duration_ms = timer.get_duration_ms()
            performance_results.append({
                'operation': operation['name'],
                'duration_ms': duration_ms,
                'records': perf_records
            })
        
        # Test threshold violation detection and alerting
        slow_result = next((r for r in performance_results if r['operation'] == 'slow_operation'), None)
        assert slow_result is not None
        assert slow_result['duration_ms'] >= 8.0  # Should be at least 8ms
        
        # Verify baseline tracking and comparison functionality
        baseline_test_operation = 'baseline_test_operation'
        baseline_duration_ms = 3.0
        
        # Set baseline for operation
        with PerformanceTimer(operation_name=baseline_test_operation, logger=perf_logger) as baseline_timer:
            time.sleep(0.002)  # 2ms operation
            baseline_timer.set_baseline(baseline_duration_ms)
        
        actual_duration = baseline_timer.get_duration_ms()
        
        # Check performance trend analysis and logging
        assert actual_duration > 0
        baseline_comparison = baseline_timer.compare_to_baseline(baseline_duration_ms)
        
        # Validate integration with system performance targets
        step_target_ms = PERFORMANCE_TARGET_STEP_LATENCY_MS
        
        with capture_log_records(perf_logger.name, logging.INFO) as target_records:
            log_performance(
                operation_name='step_simulation',
                duration_ms=step_target_ms * 0.5,  # Half of target - should be good
                target_ms=step_target_ms,
                logger=perf_logger
            )
        
        # Performance within target should log at INFO level or below
        target_met_records = [r for r in target_records if 'step_simulation' in r.getMessage()]
        assert len(target_met_records) >= 1
    
    def test_concurrent_logging_safety(self):
        """
        Test thread-safe logging operations including concurrent logger access, cache management, 
        and resource cleanup.
        """
        import concurrent.futures
        
        # Create multiple threads accessing logging utilities
        concurrent_components = [
            f'concurrent_component_{i}' for i in range(5)
        ]
        
        concurrent_results = []
        
        def concurrent_logging_task(component_name):
            """Task function for concurrent logging testing."""
            # Test concurrent logger creation and caching
            logger = get_component_logger(
                component_name=component_name,
                component_type=ComponentType.UTILS
            )
            
            results = {
                'component_name': component_name,
                'logger_id': id(logger),
                'operations': []
            }
            
            # Verify thread-safe performance timer operations
            for i in range(3):
                with PerformanceTimer(f'{component_name}_op_{i}', logger=logger) as timer:
                    time.sleep(0.001)  # 1ms per operation
                    timer.add_metric('thread_id', threading.current_thread().ident)
                    timer.add_metric('iteration', i)
                
                operation_result = {
                    'operation': f'{component_name}_op_{i}',
                    'duration_ms': timer.get_duration_ms(),
                    'thread_id': threading.current_thread().ident
                }
                results['operations'].append(operation_result)
            
            # Check concurrent error logging without conflicts
            try:
                raise ValueError(f"Test concurrent error from {component_name}")
            except ValueError as e:
                logger.error(f"Concurrent error in {component_name}", exc_info=True)
            
            return results
        
        # Execute concurrent operations
        with concurrent.futures.ThreadPoolExecutor(max_workers=3) as executor:
            futures = [
                executor.submit(concurrent_logging_task, component_name)
                for component_name in concurrent_components
            ]
            
            for future in concurrent.futures.as_completed(futures):
                try:
                    result = future.result()
                    concurrent_results.append(result)
                except Exception as e:
                    pytest.fail(f"Concurrent logging task failed: {e}")
        
        # Validate resource cleanup in multi-threaded scenarios
        assert len(concurrent_results) == len(concurrent_components)
        
        # Check that each component got a logger
        logger_ids = [r['logger_id'] for r in concurrent_results]
        component_names = [r['component_name'] for r in concurrent_results]
        
        # Each component should have a unique name
        assert len(set(component_names)) == len(concurrent_components)
        
        # Loggers may be cached, so same-named components should share loggers
        unique_logger_count = len(set(logger_ids))
        assert unique_logger_count <= len(concurrent_components)
        
        # Confirm logging system stability under concurrent load
        for result in concurrent_results:
            assert len(result['operations']) == 3
            for operation in result['operations']:
                assert operation['duration_ms'] > 0
                assert operation['thread_id'] is not None


class TestLoggingUtilityFunctions:
    """
    Test class for utility functions including context capture, caller information extraction, 
    cache management, and specialized logging operations.
    """
    
    def setup_method(self):
        """
        Initialize utility function testing with test data and validation setup.
        """
        # Set up test data for utility function validation
        self.test_context_data = {
            'operation': 'test_utility_operation',
            'component': 'test_utility_component',
            'safe_data': 'public_information',
            'sensitive_data': 'password=secret123'
        }
        
        # Configure test scenarios for edge cases
        self.edge_case_scenarios = [
            {'name': 'empty_message', 'message': '', 'context': {}},
            {'name': 'none_message', 'message': None, 'context': {'key': 'value'}},
            {'name': 'large_context', 'message': 'test', 'context': {f'key_{i}': f'value_{i}' for i in range(100)}},
            {'name': 'nested_context', 'message': 'test', 'context': {'level1': {'level2': {'level3': 'deep_value'}}}}
        ]
        
        # Initialize utility function test environment
        self.test_logger = get_component_logger(
            component_name='utility_test_logger',
            component_type=ComponentType.UTILS
        )
    
    def test_log_with_context_function(self):
        """
        Test log_with_context function with automatic caller information capture and security filtering.
        """
        test_message = "Test message for context logging"
        test_context = self.test_context_data.copy()
        
        # Create test logger and call log_with_context
        with capture_log_records(self.test_logger.name, logging.INFO) as records:
            log_with_context(
                logger=self.test_logger,
                level=logging.INFO,
                message=test_message,
                context=test_context,
                include_caller_info=True,
                include_stack_trace=False
            )
        
        # Verify automatic caller information capture
        assert len(records) >= 1
        context_record = records[0]
        context_message = context_record.getMessage()
        
        # Check extra context parameter handling
        assert test_message in context_message
        
        # Test security filtering of context information
        # Sensitive data should be filtered while safe data is preserved
        if 'password=secret123' in str(test_context):
            # Original context contained sensitive data
            assert 'password=secret123' not in context_message or '[REDACTED]' in context_message
        
        # Safe data should be preserved
        assert 'public_information' in context_message or 'safe_data' in context_message
        
        # Validate stack information inclusion when requested
        with capture_log_records(self.test_logger.name, logging.INFO) as stack_records:
            log_with_context(
                logger=self.test_logger,
                level=logging.INFO,
                message="Test with stack trace",
                context={'test': 'stack_context'},
                include_caller_info=True,
                include_stack_trace=True
            )
        
        if len(stack_records) > 0:
            stack_record = stack_records[0]
            # Stack information should be included in some form
            assert hasattr(stack_record, 'pathname') or 'test_log_with_context_function' in stack_record.getMessage()
        
        # Confirm enhanced log record creation
        assert context_record.levelno == logging.INFO
        assert hasattr(context_record, 'funcName')
        assert context_record.funcName == 'test_log_with_context_function'
    
    def test_caller_info_extraction(self):
        """
        Test get_caller_info function with stack inspection and caller context extraction.
        """
        def nested_function_level_3():
            return get_caller_info(stack_depth=1)
        
        def nested_function_level_2():
            return nested_function_level_3()
        
        def nested_function_level_1():
            return nested_function_level_2()
        
        # Call get_caller_info from test function
        caller_info = get_caller_info(stack_depth=0)
        
        # Verify correct function name, file, and line extraction
        assert isinstance(caller_info, dict)
        assert 'function_name' in caller_info
        assert 'filename' in caller_info
        assert 'line_number' in caller_info
        
        # Should identify this test method
        assert caller_info['function_name'] == 'test_caller_info_extraction'
        assert 'test_logging.py' in caller_info['filename'] or 'test' in caller_info['filename']
        assert isinstance(caller_info['line_number'], int)
        assert caller_info['line_number'] > 0
        
        # Test stack depth parameter functionality
        nested_caller_info = nested_function_level_1()
        
        assert isinstance(nested_caller_info, dict)
        assert 'function_name' in nested_caller_info
        
        # Should identify the calling function based on stack depth
        expected_functions = ['nested_function_level_3', 'nested_function_level_2', 'test_caller_info_extraction']
        assert nested_caller_info['function_name'] in expected_functions
        
        # Check local variable inclusion when safe
        caller_info_with_locals = get_caller_info(include_local_variables=True, stack_depth=0)
        
        # Validate security filtering of local variables
        if 'local_variables' in caller_info_with_locals:
            local_vars = caller_info_with_locals['local_variables']
            
            # Should not include sensitive information
            sensitive_patterns = ['password', 'secret', 'token', 'key']
            for var_name, var_value in local_vars.items():
                var_str = f"{var_name}={var_value}".lower()
                for pattern in sensitive_patterns:
                    if pattern in var_str:
                        # Sensitive data should be redacted
                        assert '[REDACTED]' in str(var_value) or var_value == '[REDACTED]'
        
        # Confirm graceful handling of inspection failures
        # Test with invalid stack depth
        invalid_caller_info = get_caller_info(stack_depth=100)  # Very deep stack
        
        # Should handle gracefully and return safe defaults
        assert isinstance(invalid_caller_info, dict)
        assert 'function_name' in invalid_caller_info
        # May contain fallback values like 'unknown' or the actual deepest function
    
    def test_logger_cache_management(self):
        """
        Test logger cache management including cache clearing, memory management, and cleanup operations.
        """
        # Create multiple cached loggers with different parameters
        cache_test_loggers = []
        
        for i in range(5):
            logger = get_component_logger(
                component_name=f'cache_test_component_{i}',
                component_type=ComponentType.UTILS,
                enable_performance_tracking=True
            )
            cache_test_loggers.append(logger)
        
        # Verify loggers are cached (same parameters should return same instance)
        logger_duplicate = get_component_logger(
            component_name='cache_test_component_0',
            component_type=ComponentType.UTILS,
            enable_performance_tracking=True
        )
        
        assert cache_test_loggers[0] is logger_duplicate  # Should be same cached instance
        
        # Test selective cache clearing with component filtering
        # This functionality may not exist, so we test what's available
        initial_cache_size = len(cache_test_loggers)
        
        # Clear all cache
        clear_logger_cache()
        
        # Verify cache clearing by requesting same logger again
        logger_after_clear = get_component_logger(
            component_name='cache_test_component_0',
            component_type=ComponentType.UTILS,
            enable_performance_tracking=True
        )
        
        # After cache clear, should get a new instance (or at least be properly configured)
        assert isinstance(logger_after_clear, ComponentLogger)
        
        # Test with different logger configurations to verify cache key differentiation
        logger_perf_enabled = get_component_logger(
            component_name='cache_diff_test',
            component_type=ComponentType.ENVIRONMENT,
            enable_performance_tracking=True
        )
        
        logger_perf_disabled = get_component_logger(
            component_name='cache_diff_test',
            component_type=ComponentType.ENVIRONMENT,
            enable_performance_tracking=False
        )
        
        # Different configurations should result in different loggers (or at least different behavior)
        # The actual caching behavior may vary based on implementation
        assert isinstance(logger_perf_enabled, ComponentLogger)
        assert isinstance(logger_perf_disabled, ComponentLogger)
        
        # Check weak reference memory management
        import weakref
        weak_refs = []
        
        for logger in cache_test_loggers:
            weak_refs.append(weakref.ref(logger))
        
        # Clear strong references
        cache_test_loggers.clear()
        
        # Test cache statistics and monitoring (if available)
        # This may not be implemented in the current version
        try:
            # Attempt to get cache statistics
            cache_stats = get_component_logger.__cache_info__  # This might not exist
        except AttributeError:
            # Cache statistics not available
            pass
        
        # Validate complete cache clearing functionality
        clear_logger_cache()
        
        # Verify cleanup completed successfully
        post_clear_logger = get_component_logger(
            component_name='post_clear_test',
            component_type=ComponentType.UTILS
        )
        
        assert isinstance(post_clear_logger, ComponentLogger)
    
    def test_performance_logging_utility(self):
        """
        Test log_performance utility function with timing analysis, baseline comparison, and 
        threshold monitoring.
        """
        test_operation_name = "utility_performance_test"
        test_duration_ms = 2.5
        test_target_ms = 5.0
        
        # Call log_performance with test timing data
        with capture_log_records(self.test_logger.name, logging.INFO) as perf_records:
            log_performance(
                operation_name=test_operation_name,
                duration_ms=test_duration_ms,
                target_ms=test_target_ms,
                additional_metrics={'memory_mb': 1.2, 'operations': 10},
                logger=self.test_logger
            )
        
        # Verify performance analysis and threshold comparison
        assert len(perf_records) >= 1
        perf_record = perf_records[0]
        perf_message = perf_record.getMessage()
        
        # Test additional metrics inclusion
        assert test_operation_name in perf_message
        assert str(test_duration_ms) in perf_message or 'ms' in perf_message
        
        # Should include timing information
        timing_keywords = ['duration', 'ms', 'time', 'performance']
        has_timing_info = any(keyword in perf_message.lower() for keyword in timing_keywords)
        assert has_timing_info
        
        # Check baseline comparison when enabled
        baseline_duration_ms = 3.0
        
        with capture_log_records(self.test_logger.name, logging.INFO) as baseline_records:
            log_performance(
                operation_name=test_operation_name,
                duration_ms=test_duration_ms,
                target_ms=test_target_ms,
                baseline_ms=baseline_duration_ms,
                logger=self.test_logger
            )
        
        if len(baseline_records) > 0:
            baseline_record = baseline_records[0]
            baseline_message = baseline_record.getMessage()
            
            # Baseline comparison information might be included
            comparison_keywords = ['baseline', 'vs', 'compared', '%']
            has_comparison_info = any(keyword in baseline_message.lower() for keyword in comparison_keywords)
            # This feature may not be implemented yet
        
        # Validate appropriate log level determination
        # Performance within target should be INFO or DEBUG level
        assert perf_record.levelno <= logging.INFO
        
        # Test with performance exceeding target
        slow_duration_ms = 15.0  # Exceeds 5ms target
        
        with capture_log_records(self.test_logger.name, logging.WARNING) as slow_records:
            log_performance(
                operation_name="slow_operation_test",
                duration_ms=slow_duration_ms,
                target_ms=test_target_ms,
                logger=self.test_logger
            )
        
        # Slow operations might be logged at WARNING level
        # This depends on implementation details
        all_slow_records = slow_records + perf_records  # Check both record lists
        slow_op_record = next((r for r in all_slow_records if 'slow_operation_test' in r.getMessage()), None)
        
        assert slow_op_record is not None
        
        # Confirm performance baseline updates
        # This functionality may not be fully implemented
        updated_baseline_test = log_performance(
            operation_name="baseline_update_test",
            duration_ms=4.0,
            target_ms=5.0,
            update_baseline=True,
            logger=self.test_logger
        )
        
        # Function should execute without errors
        # Return value may vary based on implementation<|MERGE_RESOLUTION|>--- conflicted
+++ resolved
@@ -1,61 +1,60 @@
 """
-Comprehensive test suite for plume_nav_sim logging utilities including unit tests for component logger 
-factory functions, performance monitoring integration, error handling logging, security-aware 
-sanitization, logging mixins, context managers, and integration with the centralized logging 
-infrastructure. Tests validate logging functionality, performance tracking, information security, 
+Comprehensive test suite for plume_nav_sim logging utilities including unit tests for component logger
+factory functions, performance monitoring integration, error handling logging, security-aware
+sanitization, logging mixins, context managers, and integration with the centralized logging
+infrastructure. Tests validate logging functionality, performance tracking, information security,
 and development debugging capabilities.
 """
 
+import contextlib  # >=3.10 - Context manager utilities for testing logging context managers and resource cleanup
+import io  # >=3.10 - String I/O utilities for capturing log output and validating log messages in tests
+import logging  # >=3.10 - Standard Python logging module for logger testing, handler validation, and log record inspection
+import os  # >=3.10 - Operating system interface for environment variable testing and file system operations
+import sys  # >=3.10 - System interface for testing error handling and platform-specific behavior
+import tempfile  # >=3.10 - Temporary file utilities for testing file-based logging and log file validation
+import threading  # >=3.10 - Thread utilities for testing thread-safe logging operations and concurrent logger access
+import time  # >=3.10 - Time utilities for performance testing, timing validation, and timestamp verification
+import unittest.mock as mock  # >=3.10 - Mocking utilities for logging handlers, external dependencies, and controlled test scenarios
+
 # Standard library imports with version comments
 import pytest  # >=8.0.0 - Testing framework for test structure, fixtures, parameterization, and assertion validation
-import logging  # >=3.10 - Standard Python logging module for logger testing, handler validation, and log record inspection
-import time  # >=3.10 - Time utilities for performance testing, timing validation, and timestamp verification
-import unittest.mock as mock  # >=3.10 - Mocking utilities for logging handlers, external dependencies, and controlled test scenarios
-import io  # >=3.10 - String I/O utilities for capturing log output and validating log messages in tests
-import threading  # >=3.10 - Thread utilities for testing thread-safe logging operations and concurrent logger access
-import contextlib  # >=3.10 - Context manager utilities for testing logging context managers and resource cleanup
-import tempfile  # >=3.10 - Temporary file utilities for testing file-based logging and log file validation
-import sys  # >=3.10 - System interface for testing error handling and platform-specific behavior
-import os  # >=3.10 - Operating system interface for environment variable testing and file system operations
-
-# Internal imports - Import logging utilities and related components for testing
-from plume_nav_sim.utils.logging import (
-    get_component_logger,
-    configure_logging_for_development,
-    log_performance,
-    log_with_context,
-    create_performance_logger,
-    setup_error_logging,
-    ComponentLogger,
-    PerformanceTimer,
-    LoggingMixin,
-    ComponentType,
-    clear_logger_cache,
-    get_caller_info
+
+from plume_nav_sim.core.constants import (
+    COMPONENT_NAMES,
+    PERFORMANCE_TARGET_STEP_LATENCY_MS,
 )
-
 from plume_nav_sim.utils.exceptions import (
     PlumeNavSimError,
     ValidationError,
-    handle_component_error
+    handle_component_error,
 )
 
-from plume_nav_sim.core.constants import (
-    COMPONENT_NAMES,
-    PERFORMANCE_TARGET_STEP_LATENCY_MS
+# Internal imports - Import logging utilities and related components for testing
+from plume_nav_sim.utils.logging import (
+    ComponentLogger,
+    ComponentType,
+    LoggingMixin,
+    PerformanceTimer,
+    clear_logger_cache,
+    configure_logging_for_development,
+    create_performance_logger,
+    get_caller_info,
+    get_component_logger,
+    log_performance,
+    log_with_context,
+    setup_error_logging,
 )
 
-<<<<<<< HEAD
-from plume_logging.config import ComponentType
-
-=======
->>>>>>> 041f2dc9
 # Test constants and global variables for consistent testing
-TEST_COMPONENT_NAME = 'test_component'
-TEST_OPERATION_NAME = 'test_operation'
-TEST_LOG_MESSAGE = 'Test log message for validation'
+TEST_COMPONENT_NAME = "test_component"
+TEST_OPERATION_NAME = "test_operation"
+TEST_LOG_MESSAGE = "Test log message for validation"
 PERFORMANCE_TEST_DURATION = 0.001  # 1ms for performance testing
-SENSITIVE_TEST_DATA = {'password': 'secret123', 'token': 'abc123', 'safe_data': 'public'}
+SENSITIVE_TEST_DATA = {
+    "password": "secret123",
+    "token": "abc123",
+    "safe_data": "public",
+}
 
 # Global test state tracking variables
 _test_log_records = []  # Captured log records for test validation
@@ -64,62 +63,62 @@
 
 def setup_module(module):
     """
-    Module-level setup for logging tests including test logger configuration, performance baseline 
+    Module-level setup for logging tests including test logger configuration, performance baseline
     establishment, and test environment preparation.
-    
+
     Args:
         module: Module object for module-level test setup
-        
+
     Returns:
         None: Performs module-level test setup without return value
     """
     # Clear any existing logger cache to ensure clean test state
     clear_logger_cache()
-    
+
     # Configure development logging for test environment
     configure_logging_for_development(
-        log_level='DEBUG',
+        log_level="DEBUG",
         enable_console_colors=False,  # Disable colors for test output
-        enable_file_logging=False,    # Disable file logging during tests
-        log_file_path=None
+        enable_file_logging=False,  # Disable file logging during tests
+        log_file_path=None,
     )
-    
+
     # Set up test log record capture for validation
     global _test_log_records
     _test_log_records.clear()
-    
+
     # Initialize performance baselines for timing tests
     baseline_operations = {
-        'test_step': PERFORMANCE_TARGET_STEP_LATENCY_MS,
-        'test_render': 5.0,  # 5ms baseline for rendering operations
-        'test_reset': 10.0   # 10ms baseline for reset operations
+        "test_step": PERFORMANCE_TARGET_STEP_LATENCY_MS,
+        "test_render": 5.0,  # 5ms baseline for rendering operations
+        "test_reset": 10.0,  # 10ms baseline for reset operations
     }
-    
+
     # Configure test-specific logging handlers and formatters
     test_handler = logging.StreamHandler(io.StringIO())
     test_handler.setLevel(logging.DEBUG)
-    test_formatter = logging.Formatter('%(levelname)s:%(name)s:%(message)s')
+    test_formatter = logging.Formatter("%(levelname)s:%(name)s:%(message)s")
     test_handler.setFormatter(test_formatter)
-    
+
     # Set logging levels appropriate for test execution
-    logging.getLogger('plume_nav_sim').setLevel(logging.DEBUG)
-    logging.getLogger('test').setLevel(logging.DEBUG)
+    logging.getLogger("plume_nav_sim").setLevel(logging.DEBUG)
+    logging.getLogger("test").setLevel(logging.DEBUG)
 
 
 def teardown_module(module):
     """
-    Module-level cleanup for logging tests including logger cache clearing, handler cleanup, 
+    Module-level cleanup for logging tests including logger cache clearing, handler cleanup,
     and test environment restoration.
-    
+
     Args:
         module: Module object for module-level test cleanup
-        
+
     Returns:
         None: Performs module-level test cleanup without return value
     """
     # Clear all test loggers from cache
     clear_logger_cache()
-    
+
     # Close and remove test-specific handlers
     global _test_logger_names
     for logger_name in _test_logger_names:
@@ -127,22 +126,26 @@
         for handler in logger.handlers.copy():
             handler.close()
             logger.removeHandler(handler)
-    
+
     # Reset logging configuration to default state
     logging.basicConfig(force=True)
-    
+
     # Clear captured log records
     global _test_log_records
     _test_log_records.clear()
-    
+
     # Clean up temporary log files and directories
-    temp_files = [f for f in os.listdir('.') if f.startswith('plume_nav_sim') and f.endswith('.log')]
+    temp_files = [
+        f
+        for f in os.listdir(".")
+        if f.startswith("plume_nav_sim") and f.endswith(".log")
+    ]
     for temp_file in temp_files:
         try:
             os.remove(temp_file)
         except OSError:
             pass  # Ignore cleanup failures
-    
+
     # Reset performance monitoring baseline data
     _test_logger_names.clear()
 
@@ -151,30 +154,30 @@
 def capture_log_records(logger_name: str, level: int = logging.DEBUG):
     """
     Context manager for capturing log records during test execution for validation and assertion checking.
-    
+
     Args:
         logger_name: Name of logger to capture records from
         level: Minimum log level to capture
-        
+
     Yields:
         List[logging.LogRecord]: List of captured log records for test validation
     """
     # Create test log handler for capturing records
     captured_records = []
-    
+
     class TestLogHandler(logging.Handler):
         def emit(self, record):
             captured_records.append(record)
-    
+
     # Configure handler with specified level and logger name
     test_handler = TestLogHandler()
     test_handler.setLevel(level)
-    
+
     # Install handler on target logger
     logger = logging.getLogger(logger_name)
     logger.addHandler(test_handler)
     logger.setLevel(level)
-    
+
     try:
         # Yield list for record collection during test execution
         yield captured_records
@@ -184,50 +187,57 @@
         test_handler.close()
 
 
-def create_test_logger_with_handler(logger_name: str, handler: logging.Handler, level: int = logging.DEBUG):
+def create_test_logger_with_handler(
+    logger_name: str, handler: logging.Handler, level: int = logging.DEBUG
+):
     """
     Helper function to create test logger with custom handler for controlled logging test scenarios.
-    
+
     Args:
         logger_name: Name for the test logger
         handler: Custom handler to attach to logger
         level: Logging level for the logger
-        
+
     Returns:
         logging.Logger: Configured test logger with custom handler for testing
     """
     # Create logger instance with specified name
     logger = logging.getLogger(logger_name)
-    
+
     # Set logger level to specified value
     logger.setLevel(level)
-    
+
     # Add custom handler to logger
     logger.addHandler(handler)
-    
+
     # Configure handler formatter for test output
     if not handler.formatter:
-        formatter = logging.Formatter('%(levelname)s:%(name)s:%(message)s')
+        formatter = logging.Formatter("%(levelname)s:%(name)s:%(message)s")
         handler.setFormatter(formatter)
-    
+
     # Add logger name to tracking set for cleanup
     global _test_logger_names
     _test_logger_names.add(logger_name)
-    
+
     # Return configured logger ready for testing
     return logger
 
 
-def assert_log_message_contains(records: list, expected_message: str, expected_level: int, partial_match: bool = True):
+def assert_log_message_contains(
+    records: list,
+    expected_message: str,
+    expected_level: int,
+    partial_match: bool = True,
+):
     """
     Assertion helper function for validating log message content and metadata in test scenarios.
-    
+
     Args:
         records: List of captured log records to search
         expected_message: Expected message content
         expected_level: Expected log level
         partial_match: Whether to use partial or exact matching
-        
+
     Returns:
         bool: True if log message found with expected content and level
     """
@@ -236,7 +246,7 @@
         # Check each record for expected level match
         if record.levelno != expected_level:
             continue
-        
+
         # Compare record message with expected message
         record_message = record.getMessage()
         if partial_match:
@@ -247,37 +257,42 @@
             # Use exact match
             if expected_message == record_message:
                 return True
-    
+
     # Provide detailed assertion error if no match found
     level_name = logging.getLevelName(expected_level)
-    messages = [f"'{record.getMessage()}' (level: {logging.getLevelName(record.levelno)})" for record in records]
-    pytest.fail(f"Expected message '{expected_message}' at level {level_name} not found in records: {messages}")
+    messages = [
+        f"'{record.getMessage()}' (level: {logging.getLevelName(record.levelno)})"
+        for record in records
+    ]
+    pytest.fail(
+        f"Expected message '{expected_message}' at level {level_name} not found in records: {messages}"
+    )
 
 
 class TestComponentLoggerFactory:
     """
-    Test class for component logger factory functions including logger creation, caching, 
+    Test class for component logger factory functions including logger creation, caching,
     configuration validation, and component-specific settings verification.
     """
-    
+
     def setup_method(self):
         """
         Initialize test class with clean logger cache state and test configuration.
         """
         # Clear logger cache before each test
         clear_logger_cache()
-        
+
         # Set up test component names and types
         self.test_component_name = TEST_COMPONENT_NAME
         self.test_component_type = ComponentType.UTILS
-        
+
         # Initialize test-specific logging configuration
         self.test_config = {
-            'enable_performance_tracking': True,
-            'enable_context_capture': True,
-            'log_level': 'DEBUG'
+            "enable_performance_tracking": True,
+            "enable_context_capture": True,
+            "log_level": "DEBUG",
         }
-    
+
     def test_get_component_logger_creation(self):
         """
         Test component logger creation with valid parameters and proper configuration validation.
@@ -286,90 +301,90 @@
         logger = get_component_logger(
             component_name=self.test_component_name,
             component_type=self.test_component_type,
-            enable_performance_tracking=True
-        )
-        
+            enable_performance_tracking=True,
+        )
+
         # Validate logger is ComponentLogger instance
         assert isinstance(logger, ComponentLogger)
-        
+
         # Check logger has correct component name and type
         assert logger.name.endswith(self.test_component_name)
-        assert hasattr(logger, 'component_type')
+        assert hasattr(logger, "component_type")
         assert logger.component_type == self.test_component_type
-        
+
         # Verify logger has appropriate logging level configuration
         assert logger.level <= logging.DEBUG
-        
+
         # Validate performance tracking is enabled if requested
-        assert hasattr(logger, 'performance_tracking_enabled')
+        assert hasattr(logger, "performance_tracking_enabled")
         assert logger.performance_tracking_enabled == True
-        
+
         # Confirm logger caching works correctly
         logger2 = get_component_logger(
             component_name=self.test_component_name,
-            component_type=self.test_component_type
+            component_type=self.test_component_type,
         )
         assert logger is logger2  # Should return same cached instance
-    
+
     def test_component_logger_caching(self):
         """
         Test logger caching mechanism including cache hits, memory management, and cache invalidation.
         """
         # Create component logger with specific name and type
         logger1 = get_component_logger(
-            component_name="test_component_1",
-            component_type=ComponentType.ENVIRONMENT
-        )
-        
+            component_name="test_component_1", component_type=ComponentType.ENVIRONMENT
+        )
+
         # Request same logger again and verify cache hit (same instance)
         logger1_cached = get_component_logger(
-            component_name="test_component_1",
-            component_type=ComponentType.ENVIRONMENT
+            component_name="test_component_1", component_type=ComponentType.ENVIRONMENT
         )
         assert logger1 is logger1_cached
-        
+
         # Request logger with different parameters and verify new instance
         logger2 = get_component_logger(
-            component_name="test_component_2",
-            component_type=ComponentType.PLUME_MODEL
+            component_name="test_component_2", component_type=ComponentType.PLUME_MODEL
         )
         assert logger1 is not logger2
         assert logger1.name != logger2.name
-        
+
         # Test cache clearing functionality
         clear_logger_cache()
         logger1_after_clear = get_component_logger(
-            component_name="test_component_1",
-            component_type=ComponentType.ENVIRONMENT
+            component_name="test_component_1", component_type=ComponentType.ENVIRONMENT
         )
         # After cache clear, should get new instance (may have same configuration)
         assert isinstance(logger1_after_clear, ComponentLogger)
-        
+
         # Validate memory management through weak references
         import weakref
+
         weak_ref = weakref.ref(logger1_after_clear)
         del logger1_after_clear
         # Logger may still exist due to caching, this tests weak reference functionality
-        
+
         # Confirm cached loggers maintain configuration consistency
         logger_consistent = get_component_logger(
             component_name="consistent_test",
             component_type=ComponentType.RENDERING,
-            enable_performance_tracking=True
+            enable_performance_tracking=True,
         )
         assert logger_consistent.performance_tracking_enabled == True
-    
-    @pytest.mark.parametrize("component_type", [
-        ComponentType.ENVIRONMENT,
-        ComponentType.PLUME_MODEL,
-        ComponentType.RENDERING,
-        ComponentType.UTILS
-    ])
+
+    @pytest.mark.parametrize(
+        "component_type",
+        [
+            ComponentType.ENVIRONMENT,
+            ComponentType.PLUME_MODEL,
+            ComponentType.RENDERING,
+            ComponentType.UTILS,
+        ],
+    )
     def test_component_type_specific_configuration(self, component_type):
         """
-        Test component type-specific logger configuration including specialized settings and 
+        Test component type-specific logger configuration including specialized settings and
         performance tracking enablement.
-        
+
         Args:
             component_type: ComponentType enum value to test
         """
@@ -377,99 +392,89 @@
         logger = get_component_logger(
             component_name=f"test_{component_type.value.lower()}",
             component_type=component_type,
-            enable_performance_tracking=True
-        )
-        
+            enable_performance_tracking=True,
+        )
+
         # Verify each logger has type-specific configuration
         assert isinstance(logger, ComponentLogger)
         assert logger.component_type == component_type
-        
+
         # Check performance tracking enablement based on component type
-        assert hasattr(logger, 'performance_tracking_enabled')
-        
+        assert hasattr(logger, "performance_tracking_enabled")
+
         # Validate specialized formatting for different component types
         with capture_log_records(logger.name) as records:
             logger.info("Test message for component type validation")
-            
+
         assert len(records) >= 1
         record = records[0]
-        assert component_type.value.lower() in record.name.lower() or component_type.value.lower() in record.getMessage().lower()
-        
+        assert (
+            component_type.value.lower() in record.name.lower()
+            or component_type.value.lower() in record.getMessage().lower()
+        )
+
         # Confirm component-specific logging level settings
         assert logger.level <= logging.INFO
-        
+
         # Test component identification in log messages
-        assert hasattr(logger, 'component_type')
+        assert hasattr(logger, "component_type")
         assert logger.component_type == component_type
-    
+
     def test_invalid_component_parameters(self):
         """
         Test error handling for invalid component names, types, and parameter validation.
         """
         # Test empty component name handling
         with pytest.raises((ValueError, TypeError)):
-            get_component_logger(
-                component_name="",
-                component_type=ComponentType.UTILS
-            )
-        
+            get_component_logger(component_name="", component_type=ComponentType.UTILS)
+
         # Test None component name handling
         with pytest.raises((ValueError, TypeError)):
             get_component_logger(
-                component_name=None,
-                component_type=ComponentType.UTILS
-            )
-        
+                component_name=None, component_type=ComponentType.UTILS
+            )
+
         # Test invalid component type handling
         with pytest.raises((ValueError, TypeError, AttributeError)):
             get_component_logger(
-                component_name="valid_name",
-                component_type="invalid_type"
-            )
-        
+                component_name="valid_name", component_type="invalid_type"
+            )
+
         # Test None component type handling
         with pytest.raises((ValueError, TypeError)):
-            get_component_logger(
-                component_name="valid_name",
-                component_type=None
-            )
-        
+            get_component_logger(component_name="valid_name", component_type=None)
+
         # Verify appropriate exceptions are raised
         # Error messages should be informative and secure
         try:
-            get_component_logger(
-                component_name="",
-                component_type=ComponentType.UTILS
-            )
+            get_component_logger(component_name="", component_type=ComponentType.UTILS)
             pytest.fail("Expected exception for empty component name")
         except (ValueError, TypeError) as e:
             # Check error messages are informative and secure
             error_msg = str(e).lower()
             assert "component" in error_msg or "name" in error_msg
             assert "password" not in error_msg  # Ensure no sensitive data in errors
-        
+
         # Validate parameter sanitization for sensitive data
         # Component names should not contain sensitive information
         logger = get_component_logger(
-            component_name="safe_component_name",
-            component_type=ComponentType.UTILS
+            component_name="safe_component_name", component_type=ComponentType.UTILS
         )
         assert isinstance(logger, ComponentLogger)
-        
+
         # Confirm graceful degradation for edge cases
         logger_edge = get_component_logger(
-            component_name="a",  # Minimal valid name
-            component_type=ComponentType.UTILS
+            component_name="a", component_type=ComponentType.UTILS  # Minimal valid name
         )
         assert isinstance(logger_edge, ComponentLogger)
 
 
 class TestComponentLogger:
     """
-    Test class for ComponentLogger functionality including enhanced logging methods, performance 
+    Test class for ComponentLogger functionality including enhanced logging methods, performance
     tracking, context capture, and security filtering validation.
     """
-    
+
     def setup_method(self):
         """
         Initialize test class with ComponentLogger instance and record capture setup.
@@ -478,538 +483,658 @@
         self.test_logger = get_component_logger(
             component_name="test_component_logger",
             component_type=ComponentType.UTILS,
-            enable_performance_tracking=True
-        )
-        
+            enable_performance_tracking=True,
+        )
+
         # Set up log record capture mechanism
         self.captured_records = []
-        
+
         # Configure test-specific logging level
         self.test_logger.setLevel(logging.DEBUG)
-        
+
         # Initialize performance tracking for testing
         self.performance_test_data = {
-            'operation_name': TEST_OPERATION_NAME,
-            'duration_ms': PERFORMANCE_TEST_DURATION * 1000,
-            'memory_mb': 1.5
+            "operation_name": TEST_OPERATION_NAME,
+            "duration_ms": PERFORMANCE_TEST_DURATION * 1000,
+            "memory_mb": 1.5,
         }
-    
+
     def test_enhanced_debug_logging(self):
         """
         Test enhanced debug logging with automatic context capture and component-specific formatting.
         """
         # Use ComponentLogger.debug with test message
         with capture_log_records(self.test_logger.name, logging.DEBUG) as records:
-            self.test_logger.debug(TEST_LOG_MESSAGE, extra={'test_context': 'debug_test'})
-        
+            self.test_logger.debug(
+                TEST_LOG_MESSAGE, extra={"test_context": "debug_test"}
+            )
+
         # Capture log records and validate debug level
         assert len(records) >= 1
         debug_record = records[0]
         assert debug_record.levelno == logging.DEBUG
-        
+
         # Check automatic context capture (caller info, component details)
         assert TEST_LOG_MESSAGE in debug_record.getMessage()
-        
+
         # Verify component-specific formatting applied
-        assert self.test_logger.component_type.value in debug_record.name or hasattr(debug_record, 'component_type')
-        
+        assert self.test_logger.component_type.value in debug_record.name or hasattr(
+            debug_record, "component_type"
+        )
+
         # Validate security filtering of debug content
         # Test that sensitive information is not logged
-        with capture_log_records(self.test_logger.name, logging.DEBUG) as sensitive_records:
+        with capture_log_records(
+            self.test_logger.name, logging.DEBUG
+        ) as sensitive_records:
             self.test_logger.debug("Test message with password=secret123")
-        
+
         if len(sensitive_records) > 0:
             sensitive_record = sensitive_records[0]
             sensitive_message = sensitive_record.getMessage()
             # Security filtering should have redacted sensitive content
-            assert "password=secret123" not in sensitive_message or "[REDACTED]" in sensitive_message
-        
+            assert (
+                "password=secret123" not in sensitive_message
+                or "[REDACTED]" in sensitive_message
+            )
+
         # Confirm extra context parameters handled correctly
-        context_found = any(hasattr(record, 'test_context') for record in records)
+        context_found = any(hasattr(record, "test_context") for record in records)
         # Extra parameters should be preserved for debugging
-        assert context_found or any('test_context' in record.getMessage() for record in records)
-    
+        assert context_found or any(
+            "test_context" in record.getMessage() for record in records
+        )
+
     def test_performance_logging_integration(self):
         """
-        Test performance logging integration with timing analysis, threshold comparison, and 
+        Test performance logging integration with timing analysis, threshold comparison, and
         baseline tracking.
         """
         # Use ComponentLogger.performance with test operation and duration
         with capture_log_records(self.test_logger.name, logging.INFO) as records:
             self.test_logger.performance(
-                operation_name=self.performance_test_data['operation_name'],
-                duration_ms=self.performance_test_data['duration_ms'],
-                additional_metrics={'memory_mb': self.performance_test_data['memory_mb']}
-            )
-        
+                operation_name=self.performance_test_data["operation_name"],
+                duration_ms=self.performance_test_data["duration_ms"],
+                additional_metrics={
+                    "memory_mb": self.performance_test_data["memory_mb"]
+                },
+            )
+
         # Validate performance log formatting and threshold comparison
         assert len(records) >= 1
         perf_record = records[0]
         perf_message = perf_record.getMessage()
-        
+
         # Check integration with PERFORMANCE_TARGET_STEP_LATENCY_MS
-        assert self.performance_test_data['operation_name'] in perf_message
-        assert str(self.performance_test_data['duration_ms']) in perf_message or 'ms' in perf_message
-        
+        assert self.performance_test_data["operation_name"] in perf_message
+        assert (
+            str(self.performance_test_data["duration_ms"]) in perf_message
+            or "ms" in perf_message
+        )
+
         # Test baseline comparison and update functionality
         # Performance logging should include timing information
-        timing_indicators = ['ms', 'duration', 'time']
-        has_timing_info = any(indicator in perf_message.lower() for indicator in timing_indicators)
+        timing_indicators = ["ms", "duration", "time"]
+        has_timing_info = any(
+            indicator in perf_message.lower() for indicator in timing_indicators
+        )
         assert has_timing_info
-        
+
         # Verify additional metrics inclusion (memory, operations)
-        assert 'memory' in perf_message.lower() or str(self.performance_test_data['memory_mb']) in perf_message
-        
+        assert (
+            "memory" in perf_message.lower()
+            or str(self.performance_test_data["memory_mb"]) in perf_message
+        )
+
         # Confirm appropriate log level based on performance thresholds
         # Fast operations should log at DEBUG or INFO level
-        if self.performance_test_data['duration_ms'] < PERFORMANCE_TARGET_STEP_LATENCY_MS:
+        if (
+            self.performance_test_data["duration_ms"]
+            < PERFORMANCE_TARGET_STEP_LATENCY_MS
+        ):
             assert perf_record.levelno <= logging.INFO
         else:
             # Slow operations should log at WARNING or higher
             assert perf_record.levelno >= logging.WARNING
-    
+
     def test_error_logging_with_exception_integration(self):
         """
-        Test error logging with full context capture, stack trace information, and integration 
+        Test error logging with full context capture, stack trace information, and integration
         with exception handling system.
         """
         # Create test exception (PlumeNavSimError) with context
         test_exception = PlumeNavSimError(
             message="Test error for logging integration",
             component="test_component",
-            context={'operation': 'test_operation', 'state': 'error_test'}
-        )
-        
+            context={"operation": "test_operation", "state": "error_test"},
+        )
+
         # Use ComponentLogger.error with exception parameter
         with capture_log_records(self.test_logger.name, logging.ERROR) as records:
             try:
                 raise test_exception
             except PlumeNavSimError as e:
-                self.test_logger.error("Exception occurred during test", exc_info=True, extra={'exception_obj': e})
-        
+                self.test_logger.error(
+                    "Exception occurred during test",
+                    exc_info=True,
+                    extra={"exception_obj": e},
+                )
+
         # Validate comprehensive error context capture
         assert len(records) >= 1
         error_record = records[0]
         assert error_record.levelno == logging.ERROR
         error_message = error_record.getMessage()
-        
+
         # Check integration with handle_component_error function
-        assert "Exception occurred during test" in error_message or "Test error for logging integration" in error_message
-        
+        assert (
+            "Exception occurred during test" in error_message
+            or "Test error for logging integration" in error_message
+        )
+
         # Verify stack trace inclusion when requested
-        assert hasattr(error_record, 'exc_info') and error_record.exc_info is not None
-        
+        assert hasattr(error_record, "exc_info") and error_record.exc_info is not None
+
         # Test integration with exception handling system
-        with capture_log_records('plume_nav_sim.error_handler', logging.ERROR) as handler_records:
+        with capture_log_records(
+            "plume_nav_sim.error_handler", logging.ERROR
+        ) as handler_records:
             error_result = handle_component_error(test_exception, self.test_logger.name)
-            
+
         # Error handling should process the exception appropriately
         assert error_result is not None
-        
+
         # Confirm security filtering while preserving debugging info
         # Error messages should not contain sensitive information
         assert "password" not in error_message.lower()
         assert "secret" not in error_message.lower()
         # But should contain useful debugging information
         assert "test" in error_message.lower()
-    
+
     def test_security_filtering(self):
         """
         Test security-aware logging with sensitive information filtering and safe error message generation.
         """
         # Log message with sensitive test data (passwords, tokens)
         sensitive_message = f"Login attempt with {SENSITIVE_TEST_DATA}"
-        
+
         with capture_log_records(self.test_logger.name, logging.INFO) as records:
             self.test_logger.info(sensitive_message)
-        
+
         # Verify sensitive information is sanitized or removed
         assert len(records) >= 1
         logged_record = records[0]
         logged_message = logged_record.getMessage()
-        
+
         # Check preservation of safe debugging information
-        assert "safe_data" in logged_message or "public" in logged_message or "[REDACTED]" in logged_message
-        
+        assert (
+            "safe_data" in logged_message
+            or "public" in logged_message
+            or "[REDACTED]" in logged_message
+        )
+
         # Validate error message safety for user display
         # Sensitive values should be redacted
-        sensitive_patterns = ['secret123', 'abc123', 'password', 'token']
+        sensitive_patterns = ["secret123", "abc123", "password", "token"]
         for pattern in sensitive_patterns:
             if pattern in sensitive_message.lower():
                 # Pattern should be redacted or replaced
                 assert pattern not in logged_message or "[REDACTED]" in logged_message
-        
+
         # Confirm controlled information disclosure in logs
         # Test context sanitization while maintaining utility
         context_data = {
-            'user_id': 'user123',
-            'password': 'secret456',
-            'action': 'login_test',
-            'safe_info': 'public_data'
+            "user_id": "user123",
+            "password": "secret456",
+            "action": "login_test",
+            "safe_info": "public_data",
         }
-        
-        with capture_log_records(self.test_logger.name, logging.INFO) as context_records:
+
+        with capture_log_records(
+            self.test_logger.name, logging.INFO
+        ) as context_records:
             self.test_logger.info("User action", extra=context_data)
-        
+
         if len(context_records) > 0:
             context_record = context_records[0]
             context_message = context_record.getMessage()
-            
+
             # Safe information should be preserved
-            assert 'user123' in context_message or 'login_test' in context_message or 'public_data' in context_message
-            
+            assert (
+                "user123" in context_message
+                or "login_test" in context_message
+                or "public_data" in context_message
+            )
+
             # Sensitive information should be filtered
-            assert 'secret456' not in context_message or '[REDACTED]' in context_message
+            assert "secret456" not in context_message or "[REDACTED]" in context_message
 
 
 class TestPerformanceTimer:
     """
-    Test class for PerformanceTimer context manager including precise timing measurements, 
+    Test class for PerformanceTimer context manager including precise timing measurements,
     automatic performance logging, and metric collection validation.
     """
-    
+
     def setup_method(self):
         """
         Initialize test class with performance logger and timing test configuration.
         """
         # Create performance-optimized logger for testing
         self.performance_logger = create_performance_logger(
-            component_name="test_performance_timer",
-            enable_automatic_logging=True
-        )
-        
+            component_name="test_performance_timer", enable_automatic_logging=True
+        )
+
         # Set up test duration for consistent timing validation
         self.test_duration = PERFORMANCE_TEST_DURATION
-        
+
         # Configure performance monitoring baselines
         self.baseline_operations = {
-            'test_timer_operation': 2.0,  # 2ms baseline
-            'fast_operation': 0.5,        # 0.5ms baseline
-            'slow_operation': 10.0        # 10ms baseline
+            "test_timer_operation": 2.0,  # 2ms baseline
+            "fast_operation": 0.5,  # 0.5ms baseline
+            "slow_operation": 10.0,  # 10ms baseline
         }
-    
+
     def test_context_manager_timing(self):
         """
         Test PerformanceTimer as context manager with accurate timing measurement and automatic logging.
         """
         operation_name = "test_context_manager_timing"
-        
+
         # Create PerformanceTimer with test operation name
         with capture_log_records(self.performance_logger.name, logging.INFO) as records:
-            with PerformanceTimer(operation_name=operation_name, logger=self.performance_logger) as timer:
+            with PerformanceTimer(
+                operation_name=operation_name, logger=self.performance_logger
+            ) as timer:
                 # Introduce controlled delay for timing validation
                 time.sleep(self.test_duration)
-                
+
                 # Verify timing accuracy within acceptable tolerance
                 measured_duration = timer.get_duration_ms()
                 expected_duration_ms = self.test_duration * 1000
-                
+
                 # Allow 50% tolerance for timing variations in test environment
                 tolerance = expected_duration_ms * 0.5
                 assert abs(measured_duration - expected_duration_ms) < tolerance
-        
+
         # Check automatic performance logging when enabled
         assert len(records) >= 1
-        timing_record = next((r for r in records if operation_name in r.getMessage()), None)
+        timing_record = next(
+            (r for r in records if operation_name in r.getMessage()), None
+        )
         assert timing_record is not None
-        
+
         # Validate duration calculation and reporting
         timing_message = timing_record.getMessage()
-        assert 'ms' in timing_message.lower() or 'duration' in timing_message.lower()
+        assert "ms" in timing_message.lower() or "duration" in timing_message.lower()
         assert operation_name in timing_message
-    
+
     def test_metric_collection(self):
         """
-        Test additional metric collection including memory usage, operation counts, and custom 
+        Test additional metric collection including memory usage, operation counts, and custom
         metrics during timing.
         """
         operation_name = "test_metric_collection"
-        
+
         # Create PerformanceTimer and add test metrics
-        with PerformanceTimer(operation_name=operation_name, logger=self.performance_logger) as timer:
+        with PerformanceTimer(
+            operation_name=operation_name, logger=self.performance_logger
+        ) as timer:
             time.sleep(self.test_duration)
-            
+
             # Include memory usage, operation count metrics
-            timer.add_metric('memory_mb', 2.5, 'MB')
-            timer.add_metric('operations_count', 15, 'ops')
-            timer.add_metric('cache_hits', 8, 'hits')
-            
+            timer.add_metric("memory_mb", 2.5, "MB")
+            timer.add_metric("operations_count", 15, "ops")
+            timer.add_metric("cache_hits", 8, "hits")
+
             # Add custom metrics with units and values
-            timer.add_metric('cpu_usage', 45.2, '%')
-            timer.add_metric('network_bytes', 1024, 'bytes')
-        
+            timer.add_metric("cpu_usage", 45.2, "%")
+            timer.add_metric("network_bytes", 1024, "bytes")
+
         # Verify metrics are captured correctly
         collected_metrics = timer.get_metrics()
-        
+
         # Check metric security filtering for sensitive data
-        assert 'memory_mb' in collected_metrics
-        assert collected_metrics['memory_mb']['value'] == 2.5
-        assert collected_metrics['memory_mb']['unit'] == 'MB'
-        
-        assert 'operations_count' in collected_metrics
-        assert collected_metrics['operations_count']['value'] == 15
-        
+        assert "memory_mb" in collected_metrics
+        assert collected_metrics["memory_mb"]["value"] == 2.5
+        assert collected_metrics["memory_mb"]["unit"] == "MB"
+
+        assert "operations_count" in collected_metrics
+        assert collected_metrics["operations_count"]["value"] == 15
+
         # Validate metric formatting in performance logs
-        with capture_log_records(self.performance_logger.name, logging.INFO) as metric_records:
+        with capture_log_records(
+            self.performance_logger.name, logging.INFO
+        ) as metric_records:
             timer.log_performance_summary()
-        
+
         if len(metric_records) > 0:
             metric_record = metric_records[0]
             metric_message = metric_record.getMessage()
-            
+
             # Metrics should appear in formatted log output
-            assert any(metric in metric_message.lower() for metric in ['memory', 'operations', 'cpu'])
-    
+            assert any(
+                metric in metric_message.lower()
+                for metric in ["memory", "operations", "cpu"]
+            )
+
     def test_exception_handling_during_timing(self):
         """
-        Test PerformanceTimer behavior during exceptions including proper cleanup and exception 
+        Test PerformanceTimer behavior during exceptions including proper cleanup and exception
         information logging.
         """
         operation_name = "test_exception_handling"
         exception_message = "Intentional test exception"
-        
+
         # Create PerformanceTimer context manager
-        with capture_log_records(self.performance_logger.name, logging.ERROR) as records:
+        with capture_log_records(
+            self.performance_logger.name, logging.ERROR
+        ) as records:
             try:
-                with PerformanceTimer(operation_name=operation_name, logger=self.performance_logger) as timer:
+                with PerformanceTimer(
+                    operation_name=operation_name, logger=self.performance_logger
+                ) as timer:
                     time.sleep(self.test_duration * 0.5)  # Partial execution
-                    
+
                     # Raise exception within timed context
                     raise ValueError(exception_message)
-                    
+
             except ValueError:
                 pass  # Expected exception
-        
+
         # Verify timer cleanup occurs despite exception
         # Timer should have recorded partial duration
         duration = timer.get_duration_ms()
         expected_partial_duration = (self.test_duration * 0.5) * 1000
-        assert duration >= expected_partial_duration * 0.5  # At least half the expected time
-        
+        assert (
+            duration >= expected_partial_duration * 0.5
+        )  # At least half the expected time
+
         # Check exception information included in performance log
-        exception_records = [r for r in records if exception_message in r.getMessage() or 'exception' in r.getMessage().lower()]
+        exception_records = [
+            r
+            for r in records
+            if exception_message in r.getMessage()
+            or "exception" in r.getMessage().lower()
+        ]
         # May or may not log exception depending on configuration
-        
+
         # Validate timing data captured even with failure
         assert timer.get_duration_ms() > 0
-        
+
         # Confirm proper exception propagation
         # Exception should have been re-raised after timer cleanup
         with pytest.raises(ValueError):
             with PerformanceTimer(operation_name=operation_name):
                 raise ValueError("Test exception propagation")
-    
+
     def test_performance_threshold_monitoring(self):
         """
         Test performance threshold monitoring with alerting and baseline comparison functionality.
         """
         fast_operation = "fast_test_operation"
         slow_operation = "slow_test_operation"
-        
+
         # Set performance baseline for test operations
-        fast_baseline_ms = 1.0   # 1ms baseline - should be fast
+        fast_baseline_ms = 1.0  # 1ms baseline - should be fast
         slow_baseline_ms = 50.0  # 50ms baseline - will be exceeded
-        
-        with capture_log_records(self.performance_logger.name, logging.WARNING) as warning_records:
+
+        with capture_log_records(
+            self.performance_logger.name, logging.WARNING
+        ) as warning_records:
             # Execute operation with duration exceeding threshold
-            with PerformanceTimer(operation_name=slow_operation, logger=self.performance_logger) as slow_timer:
+            with PerformanceTimer(
+                operation_name=slow_operation, logger=self.performance_logger
+            ) as slow_timer:
                 # Simulate slow operation
                 time.sleep(0.020)  # 20ms - should trigger warning
                 slow_timer.set_threshold(5.0)  # Set low threshold to trigger warning
-        
+
         # Verify threshold violation is detected and logged
         slow_duration = slow_timer.get_duration_ms()
         assert slow_duration >= 15.0  # Should be at least 15ms
-        
+
         # Check appropriate log level for performance issues
-        threshold_records = [r for r in warning_records if slow_operation in r.getMessage()]
-        performance_warning_found = len(threshold_records) > 0 or slow_duration > slow_timer.warning_threshold_ms
-        
+        threshold_records = [
+            r for r in warning_records if slow_operation in r.getMessage()
+        ]
+        performance_warning_found = (
+            len(threshold_records) > 0
+            or slow_duration > slow_timer.warning_threshold_ms
+        )
+
         # Test baseline comparison and trend analysis
-        with capture_log_records(self.performance_logger.name, logging.INFO) as info_records:
-            with PerformanceTimer(operation_name=fast_operation, logger=self.performance_logger) as fast_timer:
+        with capture_log_records(
+            self.performance_logger.name, logging.INFO
+        ) as info_records:
+            with PerformanceTimer(
+                operation_name=fast_operation, logger=self.performance_logger
+            ) as fast_timer:
                 time.sleep(self.test_duration * 0.5)  # Very fast operation
                 fast_timer.set_baseline(fast_baseline_ms)
-        
+
         fast_duration = fast_timer.get_duration_ms()
-        
+
         # Validate alerting for performance degradation
         # Fast operations should not trigger warnings
         fast_records = [r for r in info_records if fast_operation in r.getMessage()]
         assert len(fast_records) >= 1  # Should have info-level log
-        
+
         # Check that fast operations don't generate warnings
-        fast_warning_records = [r for r in warning_records if fast_operation in r.getMessage()]
+        fast_warning_records = [
+            r for r in warning_records if fast_operation in r.getMessage()
+        ]
         assert len(fast_warning_records) == 0  # No warnings for fast operations
 
 
 class TestLoggingMixin:
     """
-    Test class for LoggingMixin functionality including automatic logger creation, component 
+    Test class for LoggingMixin functionality including automatic logger creation, component
     identification, and method-level logging integration.
     """
-    
+
     def setup_method(self):
         """
         Initialize test class for LoggingMixin testing with component creation.
         """
         # Set up test component classes using LoggingMixin
-        self.TestMixinClass = type('TestMixinClass', (LoggingMixin,), {
-            'component_type': ComponentType.UTILS,
-            'test_method': lambda self: 'test_result'
-        })
-        
+        self.TestMixinClass = type(
+            "TestMixinClass",
+            (LoggingMixin,),
+            {
+                "component_type": ComponentType.UTILS,
+                "test_method": lambda self: "test_result",
+            },
+        )
+
         # Configure automatic logger detection testing
         self.mixin_instance = self.TestMixinClass()
-        
+
         # Initialize method-level logging test scenarios
         self.method_test_data = {
-            'method_name': 'test_method_logging',
-            'parameters': {'param1': 'value1', 'param2': 42},
-            'expected_result': 'method_success'
+            "method_name": "test_method_logging",
+            "parameters": {"param1": "value1", "param2": 42},
+            "expected_result": "method_success",
         }
-    
+
     def test_automatic_logger_creation(self):
         """
-        Test automatic logger creation from class name and module with lazy initialization 
+        Test automatic logger creation from class name and module with lazy initialization
         and configuration detection.
         """
+
         # Create test class inheriting from LoggingMixin
         class TestAutoLoggerClass(LoggingMixin):
             component_type = ComponentType.RENDERING
-            
+
             def test_logging_method(self):
                 self.logger.info("Test automatic logger creation")
                 return "success"
-        
+
         test_instance = TestAutoLoggerClass()
-        
+
         # Access logger property to trigger lazy initialization
         logger = test_instance.logger
-        
+
         # Verify logger creation with correct component identification
         assert isinstance(logger, ComponentLogger)
         assert logger.name  # Should have a valid name
-        
+
         # Check automatic component type detection
-        assert hasattr(test_instance, 'component_type')
+        assert hasattr(test_instance, "component_type")
         assert test_instance.component_type == ComponentType.RENDERING
-        
+
         # Validate logger configuration based on class context
         assert logger.level <= logging.INFO
-        
+
         # Test actual logging functionality
         with capture_log_records(logger.name, logging.INFO) as records:
             result = test_instance.test_logging_method()
-        
+
         assert result == "success"
         assert len(records) >= 1
         log_record = records[0]
         assert "Test automatic logger creation" in log_record.getMessage()
-        
+
         # Confirm logger caching for subsequent accesses
         logger2 = test_instance.logger
         assert logger is logger2  # Same instance due to caching
-    
+
     def test_method_entry_exit_logging(self):
         """
         Test convenient method entry and exit logging with parameter capture and execution tracing.
         """
+
         # Create test method using LoggingMixin
         class TestMethodLoggingClass(LoggingMixin):
             component_type = ComponentType.UTILS
-            
+
             def test_method_with_logging(self, param1, param2=None):
                 # Use log_method_entry with parameter information
-                self.log_method_entry('test_method_with_logging', {'param1': param1, 'param2': param2})
-                
+                self.log_method_entry(
+                    "test_method_with_logging", {"param1": param1, "param2": param2}
+                )
+
                 # Simulate method execution
                 time.sleep(0.001)  # 1ms execution time
                 result = f"processed_{param1}_{param2}"
-                
+
                 # Use log_method_exit with execution timing
-                self.log_method_exit('test_method_with_logging', result, execution_time_ms=1.0)
-                
+                self.log_method_exit(
+                    "test_method_with_logging", result, execution_time_ms=1.0
+                )
+
                 return result
-        
+
         test_instance = TestMethodLoggingClass()
-        
+
         # Execute method with controlled return value
         with capture_log_records(test_instance.logger.name, logging.DEBUG) as records:
-            result = test_instance.test_method_with_logging("test_param", param2="optional_param")
-        
+            result = test_instance.test_method_with_logging(
+                "test_param", param2="optional_param"
+            )
+
         # Verify method entry/exit logs captured correctly
         assert len(records) >= 2  # At least entry and exit logs
-        
-        entry_logs = [r for r in records if 'entry' in r.getMessage().lower() or 'entering' in r.getMessage().lower()]
-        exit_logs = [r for r in records if 'exit' in r.getMessage().lower() or 'exiting' in r.getMessage().lower()]
-        
+
+        entry_logs = [
+            r
+            for r in records
+            if "entry" in r.getMessage().lower() or "entering" in r.getMessage().lower()
+        ]
+        exit_logs = [
+            r
+            for r in records
+            if "exit" in r.getMessage().lower() or "exiting" in r.getMessage().lower()
+        ]
+
         # Should have entry and exit logging
         method_logs_found = len(entry_logs) > 0 and len(exit_logs) > 0
         if not method_logs_found:
             # Alternative: check for method name in any log
-            method_name_logs = [r for r in records if 'test_method_with_logging' in r.getMessage()]
+            method_name_logs = [
+                r for r in records if "test_method_with_logging" in r.getMessage()
+            ]
             assert len(method_name_logs) >= 1
-        
+
         # Check parameter and return value security filtering
         # Parameters should be logged but sensitive data should be filtered
-        param_logs = [r for r in records if 'test_param' in r.getMessage() or 'param1' in r.getMessage()]
-        assert len(param_logs) >= 1 or any('test_method_with_logging' in r.getMessage() for r in records)
-        
+        param_logs = [
+            r
+            for r in records
+            if "test_param" in r.getMessage() or "param1" in r.getMessage()
+        ]
+        assert len(param_logs) >= 1 or any(
+            "test_method_with_logging" in r.getMessage() for r in records
+        )
+
         # Verify result
         assert result == "processed_test_param_optional_param"
-    
+
     def test_mixin_configuration_override(self):
         """
         Test LoggingMixin configuration override with custom component names, types, and logger settings.
         """
+
         # Create test class with LoggingMixin
         class CustomConfigMixinClass(LoggingMixin):
             component_type = ComponentType.PLUME_MODEL
-            
+
             def __init__(self, custom_component_name=None):
                 super().__init__()
                 if custom_component_name:
                     self.custom_component_name = custom_component_name
-            
-            def configure_custom_logging(self, log_level='INFO', enable_performance=True):
+
+            def configure_custom_logging(
+                self, log_level="INFO", enable_performance=True
+            ):
                 # Configure custom component name and type
                 self.configure_logging(
-                    component_name=getattr(self, 'custom_component_name', 'default_name'),
+                    component_name=getattr(
+                        self, "custom_component_name", "default_name"
+                    ),
                     component_type=self.component_type,
                     log_level=log_level,
-                    enable_performance_tracking=enable_performance
+                    enable_performance_tracking=enable_performance,
                 )
-        
+
         # Apply custom logger configuration settings
-        custom_instance = CustomConfigMixinClass(custom_component_name="custom_plume_component")
-        custom_instance.configure_custom_logging(log_level='DEBUG', enable_performance=True)
-        
+        custom_instance = CustomConfigMixinClass(
+            custom_component_name="custom_plume_component"
+        )
+        custom_instance.configure_custom_logging(
+            log_level="DEBUG", enable_performance=True
+        )
+
         # Verify configuration override takes effect
         logger = custom_instance.logger
         assert isinstance(logger, ComponentLogger)
-        
+
         # Check custom settings preserved across method calls
         with capture_log_records(logger.name, logging.DEBUG) as records:
             logger.debug("Custom configuration test message")
-        
+
         assert len(records) >= 1
         config_record = records[0]
         config_message = config_record.getMessage()
-        
+
         # Validate logger reconfiguration when settings change
         assert "Custom configuration test message" in config_message
         assert config_record.levelno == logging.DEBUG
-        
+
         # Test reconfiguration
-        custom_instance.configure_custom_logging(log_level='WARNING', enable_performance=False)
+        custom_instance.configure_custom_logging(
+            log_level="WARNING", enable_performance=False
+        )
         logger_reconfig = custom_instance.logger
-        
+
         # Logger configuration should be updated
-        with capture_log_records(logger_reconfig.name, logging.WARNING) as warning_records:
+        with capture_log_records(
+            logger_reconfig.name, logging.WARNING
+        ) as warning_records:
             logger_reconfig.warning("Reconfiguration test")
             logger_reconfig.debug("This debug message should not appear")
-        
+
         # Only warning should be captured due to level change
         assert len(warning_records) >= 1
         warning_record = warning_records[0]
@@ -1019,10 +1144,10 @@
 
 class TestLoggingIntegration:
     """
-    Test class for logging system integration including error handling integration, performance 
+    Test class for logging system integration including error handling integration, performance
     monitoring, development configuration, and centralized logging coordination.
     """
-    
+
     def setup_method(self):
         """
         Initialize integration testing with clean logging environment and test scenarios.
@@ -1030,335 +1155,370 @@
         # Reset logging system to clean state
         clear_logger_cache()
         logging.getLogger().handlers.clear()
-        
+
         # Set up integration test scenarios
         self.integration_components = [
-            {'name': 'environment_component', 'type': ComponentType.ENVIRONMENT},
-            {'name': 'plume_component', 'type': ComponentType.PLUME_MODEL},
-            {'name': 'rendering_component', 'type': ComponentType.RENDERING}
+            {"name": "environment_component", "type": ComponentType.ENVIRONMENT},
+            {"name": "plume_component", "type": ComponentType.PLUME_MODEL},
+            {"name": "rendering_component", "type": ComponentType.RENDERING},
         ]
-        
+
         # Configure test monitoring and validation
         self.integration_loggers = {}
         for component in self.integration_components:
-            self.integration_loggers[component['name']] = get_component_logger(
-                component_name=component['name'],
-                component_type=component['type']
-            )
-    
+            self.integration_loggers[component["name"]] = get_component_logger(
+                component_name=component["name"], component_type=component["type"]
+            )
+
     def test_development_logging_configuration(self):
         """
-        Test development logging configuration with enhanced debugging, console colors, and 
+        Test development logging configuration with enhanced debugging, console colors, and
         file logging setup.
         """
         # Create temporary directory for log files
         with tempfile.TemporaryDirectory() as temp_dir:
-            log_file_path = os.path.join(temp_dir, 'test_development.log')
-            
+            log_file_path = os.path.join(temp_dir, "test_development.log")
+
             # Call configure_logging_for_development with test parameters
             configure_logging_for_development(
-                log_level='DEBUG',
+                log_level="DEBUG",
                 enable_console_colors=False,  # Disable for testing
                 enable_file_logging=True,
-                log_file_path=log_file_path
-            )
-            
+                log_file_path=log_file_path,
+            )
+
             # Test with multiple loggers
-            test_logger = logging.getLogger('development_test')
-            
+            test_logger = logging.getLogger("development_test")
+
             # Verify console logging setup with appropriate formatting
-            with capture_log_records('development_test', logging.DEBUG) as records:
+            with capture_log_records("development_test", logging.DEBUG) as records:
                 test_logger.debug("Development debug message")
                 test_logger.info("Development info message")
                 test_logger.warning("Development warning message")
-            
+
             assert len(records) >= 3
-            
+
             # Test file logging configuration if enabled
             if os.path.exists(log_file_path):
-                with open(log_file_path, 'r') as log_file:
+                with open(log_file_path, "r") as log_file:
                     log_content = log_file.read()
-                    assert 'Development debug message' in log_content
-                    assert 'Development info message' in log_content
-                    assert 'Development warning message' in log_content
-            
+                    assert "Development debug message" in log_content
+                    assert "Development info message" in log_content
+                    assert "Development warning message" in log_content
+
             # Check color support detection and configuration
             # Colors should be disabled for testing
-            debug_record = next((r for r in records if r.levelno == logging.DEBUG), None)
+            debug_record = next(
+                (r for r in records if r.levelno == logging.DEBUG), None
+            )
             info_record = next((r for r in records if r.levelno == logging.INFO), None)
-            
+
             assert debug_record is not None
             assert info_record is not None
-            
+
             # Validate enhanced debugging information enablement
-            assert 'Development debug message' in debug_record.getMessage()
-            
+            assert "Development debug message" in debug_record.getMessage()
+
             # Confirm development-appropriate logging levels
             assert test_logger.level <= logging.DEBUG
-    
+
     def test_error_handling_integration(self):
         """
-        Test integration between logging system and error handling including automatic error 
+        Test integration between logging system and error handling including automatic error
         logging and recovery suggestions.
         """
         test_component = "error_integration_test"
         test_logger = get_component_logger(test_component, ComponentType.UTILS)
-        
+
         # Set up error logging integration with test logger
         setup_error_logging(
             component_name=test_component,
             enable_automatic_logging=True,
-            log_level='ERROR'
-        )
-        
+            log_level="ERROR",
+        )
+
         # Create test error with context
         test_error = ValidationError(
             message="Integration test validation error",
             component=test_component,
-            context={'field': 'test_field', 'value': 'invalid_value'},
-            suggestions=['Check field format', 'Validate input range']
-        )
-        
+            context={"field": "test_field", "value": "invalid_value"},
+            suggestions=["Check field format", "Validate input range"],
+        )
+
         # Trigger component error with context information
         with capture_log_records(test_logger.name, logging.ERROR) as error_records:
             error_result = handle_component_error(test_error, test_component)
-        
+
         # Verify handle_component_error integration works
         assert error_result is not None
         assert isinstance(error_result, (str, dict))
-        
+
         # Check automatic error logging with context capture
         error_logged = len(error_records) > 0
         if error_logged:
             error_record = error_records[0]
             error_message = error_record.getMessage()
-            
+
             # Should contain error information
-            assert 'validation' in error_message.lower() or 'error' in error_message.lower()
-        
+            assert (
+                "validation" in error_message.lower()
+                or "error" in error_message.lower()
+            )
+
         # Test with different error types
         resource_error = PlumeNavSimError(
             message="Resource allocation failed",
             component=test_component,
-            context={'resource': 'memory', 'requested': '100MB', 'available': '50MB'}
-        )
-        
+            context={"resource": "memory", "requested": "100MB", "available": "50MB"},
+        )
+
         with capture_log_records(test_logger.name, logging.ERROR) as resource_records:
             resource_result = handle_component_error(resource_error, test_component)
-        
+
         # Validate recovery suggestion logging
         assert resource_result is not None
-        
+
         # Confirm error escalation for critical issues
         critical_error = PlumeNavSimError(
             message="Critical system error",
             component=test_component,
-            severity='critical'
-        )
-        
-        with capture_log_records(test_logger.name, logging.CRITICAL) as critical_records:
+            severity="critical",
+        )
+
+        with capture_log_records(
+            test_logger.name, logging.CRITICAL
+        ) as critical_records:
             critical_result = handle_component_error(critical_error, test_component)
-        
+
         assert critical_result is not None
-    
+
     def test_performance_monitoring_integration(self):
         """
-        Test integration between logging utilities and performance monitoring system including 
+        Test integration between logging utilities and performance monitoring system including
         baseline tracking and threshold alerting.
         """
         # Create performance logger with threshold configuration
         perf_component = "performance_integration_test"
         perf_logger = create_performance_logger(
-            component_name=perf_component,
-            enable_automatic_logging=True
-        )
-        
+            component_name=perf_component, enable_automatic_logging=True
+        )
+
         # Define test operations with different performance characteristics
         operations = [
-            {'name': 'fast_operation', 'duration': 0.0005, 'expected_level': logging.INFO},
-            {'name': 'normal_operation', 'duration': 0.002, 'expected_level': logging.INFO},
-            {'name': 'slow_operation', 'duration': 0.010, 'expected_level': logging.WARNING}
+            {
+                "name": "fast_operation",
+                "duration": 0.0005,
+                "expected_level": logging.INFO,
+            },
+            {
+                "name": "normal_operation",
+                "duration": 0.002,
+                "expected_level": logging.INFO,
+            },
+            {
+                "name": "slow_operation",
+                "duration": 0.010,
+                "expected_level": logging.WARNING,
+            },
         ]
-        
+
         performance_results = []
-        
+
         for operation in operations:
             # Execute operations with performance monitoring
             with capture_log_records(perf_logger.name, logging.DEBUG) as perf_records:
-                with PerformanceTimer(operation_name=operation['name'], logger=perf_logger) as timer:
-                    time.sleep(operation['duration'])
-                    
+                with PerformanceTimer(
+                    operation_name=operation["name"], logger=perf_logger
+                ) as timer:
+                    time.sleep(operation["duration"])
+
                     # Add operation-specific metrics
-                    timer.add_metric('operation_type', operation['name'])
-                    timer.add_metric('expected_duration', operation['duration'] * 1000, 'ms')
-            
+                    timer.add_metric("operation_type", operation["name"])
+                    timer.add_metric(
+                        "expected_duration", operation["duration"] * 1000, "ms"
+                    )
+
             duration_ms = timer.get_duration_ms()
-            performance_results.append({
-                'operation': operation['name'],
-                'duration_ms': duration_ms,
-                'records': perf_records
-            })
-        
+            performance_results.append(
+                {
+                    "operation": operation["name"],
+                    "duration_ms": duration_ms,
+                    "records": perf_records,
+                }
+            )
+
         # Test threshold violation detection and alerting
-        slow_result = next((r for r in performance_results if r['operation'] == 'slow_operation'), None)
+        slow_result = next(
+            (r for r in performance_results if r["operation"] == "slow_operation"), None
+        )
         assert slow_result is not None
-        assert slow_result['duration_ms'] >= 8.0  # Should be at least 8ms
-        
+        assert slow_result["duration_ms"] >= 8.0  # Should be at least 8ms
+
         # Verify baseline tracking and comparison functionality
-        baseline_test_operation = 'baseline_test_operation'
+        baseline_test_operation = "baseline_test_operation"
         baseline_duration_ms = 3.0
-        
+
         # Set baseline for operation
-        with PerformanceTimer(operation_name=baseline_test_operation, logger=perf_logger) as baseline_timer:
+        with PerformanceTimer(
+            operation_name=baseline_test_operation, logger=perf_logger
+        ) as baseline_timer:
             time.sleep(0.002)  # 2ms operation
             baseline_timer.set_baseline(baseline_duration_ms)
-        
+
         actual_duration = baseline_timer.get_duration_ms()
-        
+
         # Check performance trend analysis and logging
         assert actual_duration > 0
         baseline_comparison = baseline_timer.compare_to_baseline(baseline_duration_ms)
-        
+
         # Validate integration with system performance targets
         step_target_ms = PERFORMANCE_TARGET_STEP_LATENCY_MS
-        
+
         with capture_log_records(perf_logger.name, logging.INFO) as target_records:
             log_performance(
-                operation_name='step_simulation',
+                operation_name="step_simulation",
                 duration_ms=step_target_ms * 0.5,  # Half of target - should be good
                 target_ms=step_target_ms,
-                logger=perf_logger
-            )
-        
+                logger=perf_logger,
+            )
+
         # Performance within target should log at INFO level or below
-        target_met_records = [r for r in target_records if 'step_simulation' in r.getMessage()]
+        target_met_records = [
+            r for r in target_records if "step_simulation" in r.getMessage()
+        ]
         assert len(target_met_records) >= 1
-    
+
     def test_concurrent_logging_safety(self):
         """
-        Test thread-safe logging operations including concurrent logger access, cache management, 
+        Test thread-safe logging operations including concurrent logger access, cache management,
         and resource cleanup.
         """
         import concurrent.futures
-        
+
         # Create multiple threads accessing logging utilities
-        concurrent_components = [
-            f'concurrent_component_{i}' for i in range(5)
-        ]
-        
+        concurrent_components = [f"concurrent_component_{i}" for i in range(5)]
+
         concurrent_results = []
-        
+
         def concurrent_logging_task(component_name):
             """Task function for concurrent logging testing."""
             # Test concurrent logger creation and caching
             logger = get_component_logger(
-                component_name=component_name,
-                component_type=ComponentType.UTILS
-            )
-            
+                component_name=component_name, component_type=ComponentType.UTILS
+            )
+
             results = {
-                'component_name': component_name,
-                'logger_id': id(logger),
-                'operations': []
+                "component_name": component_name,
+                "logger_id": id(logger),
+                "operations": [],
             }
-            
+
             # Verify thread-safe performance timer operations
             for i in range(3):
-                with PerformanceTimer(f'{component_name}_op_{i}', logger=logger) as timer:
+                with PerformanceTimer(
+                    f"{component_name}_op_{i}", logger=logger
+                ) as timer:
                     time.sleep(0.001)  # 1ms per operation
-                    timer.add_metric('thread_id', threading.current_thread().ident)
-                    timer.add_metric('iteration', i)
-                
+                    timer.add_metric("thread_id", threading.current_thread().ident)
+                    timer.add_metric("iteration", i)
+
                 operation_result = {
-                    'operation': f'{component_name}_op_{i}',
-                    'duration_ms': timer.get_duration_ms(),
-                    'thread_id': threading.current_thread().ident
+                    "operation": f"{component_name}_op_{i}",
+                    "duration_ms": timer.get_duration_ms(),
+                    "thread_id": threading.current_thread().ident,
                 }
-                results['operations'].append(operation_result)
-            
+                results["operations"].append(operation_result)
+
             # Check concurrent error logging without conflicts
             try:
                 raise ValueError(f"Test concurrent error from {component_name}")
             except ValueError as e:
                 logger.error(f"Concurrent error in {component_name}", exc_info=True)
-            
+
             return results
-        
+
         # Execute concurrent operations
         with concurrent.futures.ThreadPoolExecutor(max_workers=3) as executor:
             futures = [
                 executor.submit(concurrent_logging_task, component_name)
                 for component_name in concurrent_components
             ]
-            
+
             for future in concurrent.futures.as_completed(futures):
                 try:
                     result = future.result()
                     concurrent_results.append(result)
                 except Exception as e:
                     pytest.fail(f"Concurrent logging task failed: {e}")
-        
+
         # Validate resource cleanup in multi-threaded scenarios
         assert len(concurrent_results) == len(concurrent_components)
-        
+
         # Check that each component got a logger
-        logger_ids = [r['logger_id'] for r in concurrent_results]
-        component_names = [r['component_name'] for r in concurrent_results]
-        
+        logger_ids = [r["logger_id"] for r in concurrent_results]
+        component_names = [r["component_name"] for r in concurrent_results]
+
         # Each component should have a unique name
         assert len(set(component_names)) == len(concurrent_components)
-        
+
         # Loggers may be cached, so same-named components should share loggers
         unique_logger_count = len(set(logger_ids))
         assert unique_logger_count <= len(concurrent_components)
-        
+
         # Confirm logging system stability under concurrent load
         for result in concurrent_results:
-            assert len(result['operations']) == 3
-            for operation in result['operations']:
-                assert operation['duration_ms'] > 0
-                assert operation['thread_id'] is not None
+            assert len(result["operations"]) == 3
+            for operation in result["operations"]:
+                assert operation["duration_ms"] > 0
+                assert operation["thread_id"] is not None
 
 
 class TestLoggingUtilityFunctions:
     """
-    Test class for utility functions including context capture, caller information extraction, 
+    Test class for utility functions including context capture, caller information extraction,
     cache management, and specialized logging operations.
     """
-    
+
     def setup_method(self):
         """
         Initialize utility function testing with test data and validation setup.
         """
         # Set up test data for utility function validation
         self.test_context_data = {
-            'operation': 'test_utility_operation',
-            'component': 'test_utility_component',
-            'safe_data': 'public_information',
-            'sensitive_data': 'password=secret123'
+            "operation": "test_utility_operation",
+            "component": "test_utility_component",
+            "safe_data": "public_information",
+            "sensitive_data": "password=secret123",
         }
-        
+
         # Configure test scenarios for edge cases
         self.edge_case_scenarios = [
-            {'name': 'empty_message', 'message': '', 'context': {}},
-            {'name': 'none_message', 'message': None, 'context': {'key': 'value'}},
-            {'name': 'large_context', 'message': 'test', 'context': {f'key_{i}': f'value_{i}' for i in range(100)}},
-            {'name': 'nested_context', 'message': 'test', 'context': {'level1': {'level2': {'level3': 'deep_value'}}}}
+            {"name": "empty_message", "message": "", "context": {}},
+            {"name": "none_message", "message": None, "context": {"key": "value"}},
+            {
+                "name": "large_context",
+                "message": "test",
+                "context": {f"key_{i}": f"value_{i}" for i in range(100)},
+            },
+            {
+                "name": "nested_context",
+                "message": "test",
+                "context": {"level1": {"level2": {"level3": "deep_value"}}},
+            },
         ]
-        
+
         # Initialize utility function test environment
         self.test_logger = get_component_logger(
-            component_name='utility_test_logger',
-            component_type=ComponentType.UTILS
-        )
-    
+            component_name="utility_test_logger", component_type=ComponentType.UTILS
+        )
+
     def test_log_with_context_function(self):
         """
         Test log_with_context function with automatic caller information capture and security filtering.
         """
         test_message = "Test message for context logging"
         test_context = self.test_context_data.copy()
-        
+
         # Create test logger and call log_with_context
         with capture_log_records(self.test_logger.name, logging.INFO) as records:
             log_with_context(
@@ -1367,179 +1527,200 @@
                 message=test_message,
                 context=test_context,
                 include_caller_info=True,
-                include_stack_trace=False
-            )
-        
+                include_stack_trace=False,
+            )
+
         # Verify automatic caller information capture
         assert len(records) >= 1
         context_record = records[0]
         context_message = context_record.getMessage()
-        
+
         # Check extra context parameter handling
         assert test_message in context_message
-        
+
         # Test security filtering of context information
         # Sensitive data should be filtered while safe data is preserved
-        if 'password=secret123' in str(test_context):
+        if "password=secret123" in str(test_context):
             # Original context contained sensitive data
-            assert 'password=secret123' not in context_message or '[REDACTED]' in context_message
-        
+            assert (
+                "password=secret123" not in context_message
+                or "[REDACTED]" in context_message
+            )
+
         # Safe data should be preserved
-        assert 'public_information' in context_message or 'safe_data' in context_message
-        
+        assert "public_information" in context_message or "safe_data" in context_message
+
         # Validate stack information inclusion when requested
         with capture_log_records(self.test_logger.name, logging.INFO) as stack_records:
             log_with_context(
                 logger=self.test_logger,
                 level=logging.INFO,
                 message="Test with stack trace",
-                context={'test': 'stack_context'},
+                context={"test": "stack_context"},
                 include_caller_info=True,
-                include_stack_trace=True
-            )
-        
+                include_stack_trace=True,
+            )
+
         if len(stack_records) > 0:
             stack_record = stack_records[0]
             # Stack information should be included in some form
-            assert hasattr(stack_record, 'pathname') or 'test_log_with_context_function' in stack_record.getMessage()
-        
+            assert (
+                hasattr(stack_record, "pathname")
+                or "test_log_with_context_function" in stack_record.getMessage()
+            )
+
         # Confirm enhanced log record creation
         assert context_record.levelno == logging.INFO
-        assert hasattr(context_record, 'funcName')
-        assert context_record.funcName == 'test_log_with_context_function'
-    
+        assert hasattr(context_record, "funcName")
+        assert context_record.funcName == "test_log_with_context_function"
+
     def test_caller_info_extraction(self):
         """
         Test get_caller_info function with stack inspection and caller context extraction.
         """
+
         def nested_function_level_3():
             return get_caller_info(stack_depth=1)
-        
+
         def nested_function_level_2():
             return nested_function_level_3()
-        
+
         def nested_function_level_1():
             return nested_function_level_2()
-        
+
         # Call get_caller_info from test function
         caller_info = get_caller_info(stack_depth=0)
-        
+
         # Verify correct function name, file, and line extraction
         assert isinstance(caller_info, dict)
-        assert 'function_name' in caller_info
-        assert 'filename' in caller_info
-        assert 'line_number' in caller_info
-        
+        assert "function_name" in caller_info
+        assert "filename" in caller_info
+        assert "line_number" in caller_info
+
         # Should identify this test method
-        assert caller_info['function_name'] == 'test_caller_info_extraction'
-        assert 'test_logging.py' in caller_info['filename'] or 'test' in caller_info['filename']
-        assert isinstance(caller_info['line_number'], int)
-        assert caller_info['line_number'] > 0
-        
+        assert caller_info["function_name"] == "test_caller_info_extraction"
+        assert (
+            "test_logging.py" in caller_info["filename"]
+            or "test" in caller_info["filename"]
+        )
+        assert isinstance(caller_info["line_number"], int)
+        assert caller_info["line_number"] > 0
+
         # Test stack depth parameter functionality
         nested_caller_info = nested_function_level_1()
-        
+
         assert isinstance(nested_caller_info, dict)
-        assert 'function_name' in nested_caller_info
-        
+        assert "function_name" in nested_caller_info
+
         # Should identify the calling function based on stack depth
-        expected_functions = ['nested_function_level_3', 'nested_function_level_2', 'test_caller_info_extraction']
-        assert nested_caller_info['function_name'] in expected_functions
-        
+        expected_functions = [
+            "nested_function_level_3",
+            "nested_function_level_2",
+            "test_caller_info_extraction",
+        ]
+        assert nested_caller_info["function_name"] in expected_functions
+
         # Check local variable inclusion when safe
-        caller_info_with_locals = get_caller_info(include_local_variables=True, stack_depth=0)
-        
+        caller_info_with_locals = get_caller_info(
+            include_local_variables=True, stack_depth=0
+        )
+
         # Validate security filtering of local variables
-        if 'local_variables' in caller_info_with_locals:
-            local_vars = caller_info_with_locals['local_variables']
-            
+        if "local_variables" in caller_info_with_locals:
+            local_vars = caller_info_with_locals["local_variables"]
+
             # Should not include sensitive information
-            sensitive_patterns = ['password', 'secret', 'token', 'key']
+            sensitive_patterns = ["password", "secret", "token", "key"]
             for var_name, var_value in local_vars.items():
                 var_str = f"{var_name}={var_value}".lower()
                 for pattern in sensitive_patterns:
                     if pattern in var_str:
                         # Sensitive data should be redacted
-                        assert '[REDACTED]' in str(var_value) or var_value == '[REDACTED]'
-        
+                        assert (
+                            "[REDACTED]" in str(var_value) or var_value == "[REDACTED]"
+                        )
+
         # Confirm graceful handling of inspection failures
         # Test with invalid stack depth
         invalid_caller_info = get_caller_info(stack_depth=100)  # Very deep stack
-        
+
         # Should handle gracefully and return safe defaults
         assert isinstance(invalid_caller_info, dict)
-        assert 'function_name' in invalid_caller_info
+        assert "function_name" in invalid_caller_info
         # May contain fallback values like 'unknown' or the actual deepest function
-    
+
     def test_logger_cache_management(self):
         """
         Test logger cache management including cache clearing, memory management, and cleanup operations.
         """
         # Create multiple cached loggers with different parameters
         cache_test_loggers = []
-        
+
         for i in range(5):
             logger = get_component_logger(
-                component_name=f'cache_test_component_{i}',
+                component_name=f"cache_test_component_{i}",
                 component_type=ComponentType.UTILS,
-                enable_performance_tracking=True
+                enable_performance_tracking=True,
             )
             cache_test_loggers.append(logger)
-        
+
         # Verify loggers are cached (same parameters should return same instance)
         logger_duplicate = get_component_logger(
-            component_name='cache_test_component_0',
+            component_name="cache_test_component_0",
             component_type=ComponentType.UTILS,
-            enable_performance_tracking=True
-        )
-        
-        assert cache_test_loggers[0] is logger_duplicate  # Should be same cached instance
-        
+            enable_performance_tracking=True,
+        )
+
+        assert (
+            cache_test_loggers[0] is logger_duplicate
+        )  # Should be same cached instance
+
         # Test selective cache clearing with component filtering
         # This functionality may not exist, so we test what's available
         initial_cache_size = len(cache_test_loggers)
-        
+
         # Clear all cache
         clear_logger_cache()
-        
+
         # Verify cache clearing by requesting same logger again
         logger_after_clear = get_component_logger(
-            component_name='cache_test_component_0',
+            component_name="cache_test_component_0",
             component_type=ComponentType.UTILS,
-            enable_performance_tracking=True
-        )
-        
+            enable_performance_tracking=True,
+        )
+
         # After cache clear, should get a new instance (or at least be properly configured)
         assert isinstance(logger_after_clear, ComponentLogger)
-        
+
         # Test with different logger configurations to verify cache key differentiation
         logger_perf_enabled = get_component_logger(
-            component_name='cache_diff_test',
+            component_name="cache_diff_test",
             component_type=ComponentType.ENVIRONMENT,
-            enable_performance_tracking=True
-        )
-        
+            enable_performance_tracking=True,
+        )
+
         logger_perf_disabled = get_component_logger(
-            component_name='cache_diff_test',
+            component_name="cache_diff_test",
             component_type=ComponentType.ENVIRONMENT,
-            enable_performance_tracking=False
-        )
-        
+            enable_performance_tracking=False,
+        )
+
         # Different configurations should result in different loggers (or at least different behavior)
         # The actual caching behavior may vary based on implementation
         assert isinstance(logger_perf_enabled, ComponentLogger)
         assert isinstance(logger_perf_disabled, ComponentLogger)
-        
+
         # Check weak reference memory management
         import weakref
+
         weak_refs = []
-        
+
         for logger in cache_test_loggers:
             weak_refs.append(weakref.ref(logger))
-        
+
         # Clear strong references
         cache_test_loggers.clear()
-        
+
         # Test cache statistics and monitoring (if available)
         # This may not be implemented in the current version
         try:
@@ -1548,94 +1729,104 @@
         except AttributeError:
             # Cache statistics not available
             pass
-        
+
         # Validate complete cache clearing functionality
         clear_logger_cache()
-        
+
         # Verify cleanup completed successfully
         post_clear_logger = get_component_logger(
-            component_name='post_clear_test',
-            component_type=ComponentType.UTILS
-        )
-        
+            component_name="post_clear_test", component_type=ComponentType.UTILS
+        )
+
         assert isinstance(post_clear_logger, ComponentLogger)
-    
+
     def test_performance_logging_utility(self):
         """
-        Test log_performance utility function with timing analysis, baseline comparison, and 
+        Test log_performance utility function with timing analysis, baseline comparison, and
         threshold monitoring.
         """
         test_operation_name = "utility_performance_test"
         test_duration_ms = 2.5
         test_target_ms = 5.0
-        
+
         # Call log_performance with test timing data
         with capture_log_records(self.test_logger.name, logging.INFO) as perf_records:
             log_performance(
                 operation_name=test_operation_name,
                 duration_ms=test_duration_ms,
                 target_ms=test_target_ms,
-                additional_metrics={'memory_mb': 1.2, 'operations': 10},
-                logger=self.test_logger
-            )
-        
+                additional_metrics={"memory_mb": 1.2, "operations": 10},
+                logger=self.test_logger,
+            )
+
         # Verify performance analysis and threshold comparison
         assert len(perf_records) >= 1
         perf_record = perf_records[0]
         perf_message = perf_record.getMessage()
-        
+
         # Test additional metrics inclusion
         assert test_operation_name in perf_message
-        assert str(test_duration_ms) in perf_message or 'ms' in perf_message
-        
+        assert str(test_duration_ms) in perf_message or "ms" in perf_message
+
         # Should include timing information
-        timing_keywords = ['duration', 'ms', 'time', 'performance']
-        has_timing_info = any(keyword in perf_message.lower() for keyword in timing_keywords)
+        timing_keywords = ["duration", "ms", "time", "performance"]
+        has_timing_info = any(
+            keyword in perf_message.lower() for keyword in timing_keywords
+        )
         assert has_timing_info
-        
+
         # Check baseline comparison when enabled
         baseline_duration_ms = 3.0
-        
-        with capture_log_records(self.test_logger.name, logging.INFO) as baseline_records:
+
+        with capture_log_records(
+            self.test_logger.name, logging.INFO
+        ) as baseline_records:
             log_performance(
                 operation_name=test_operation_name,
                 duration_ms=test_duration_ms,
                 target_ms=test_target_ms,
                 baseline_ms=baseline_duration_ms,
-                logger=self.test_logger
-            )
-        
+                logger=self.test_logger,
+            )
+
         if len(baseline_records) > 0:
             baseline_record = baseline_records[0]
             baseline_message = baseline_record.getMessage()
-            
+
             # Baseline comparison information might be included
-            comparison_keywords = ['baseline', 'vs', 'compared', '%']
-            has_comparison_info = any(keyword in baseline_message.lower() for keyword in comparison_keywords)
+            comparison_keywords = ["baseline", "vs", "compared", "%"]
+            has_comparison_info = any(
+                keyword in baseline_message.lower() for keyword in comparison_keywords
+            )
             # This feature may not be implemented yet
-        
+
         # Validate appropriate log level determination
         # Performance within target should be INFO or DEBUG level
         assert perf_record.levelno <= logging.INFO
-        
+
         # Test with performance exceeding target
         slow_duration_ms = 15.0  # Exceeds 5ms target
-        
-        with capture_log_records(self.test_logger.name, logging.WARNING) as slow_records:
+
+        with capture_log_records(
+            self.test_logger.name, logging.WARNING
+        ) as slow_records:
             log_performance(
                 operation_name="slow_operation_test",
                 duration_ms=slow_duration_ms,
                 target_ms=test_target_ms,
-                logger=self.test_logger
-            )
-        
+                logger=self.test_logger,
+            )
+
         # Slow operations might be logged at WARNING level
         # This depends on implementation details
         all_slow_records = slow_records + perf_records  # Check both record lists
-        slow_op_record = next((r for r in all_slow_records if 'slow_operation_test' in r.getMessage()), None)
-        
+        slow_op_record = next(
+            (r for r in all_slow_records if "slow_operation_test" in r.getMessage()),
+            None,
+        )
+
         assert slow_op_record is not None
-        
+
         # Confirm performance baseline updates
         # This functionality may not be fully implemented
         updated_baseline_test = log_performance(
@@ -1643,8 +1834,8 @@
             duration_ms=4.0,
             target_ms=5.0,
             update_baseline=True,
-            logger=self.test_logger
-        )
-        
+            logger=self.test_logger,
+        )
+
         # Function should execute without errors
         # Return value may vary based on implementation