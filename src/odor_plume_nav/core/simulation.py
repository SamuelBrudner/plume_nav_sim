"""
Core simulation orchestration for odor plume navigation experiments.

This module provides the primary run_simulation function that orchestrates frame-by-frame
navigation experiments with real-time performance monitoring, comprehensive result collection,
and context-managed resource lifecycle. Supports both single-agent and multi-agent scenarios
through the unified NavigatorProtocol interface.

The simulation engine implements enterprise-grade performance requirements:
- ≥30 FPS simulation rate with real-time monitoring and optimization
- Memory-efficient trajectory recording with configurable history limits
- Context-managed resource cleanup for video streams and visualization components
- Comprehensive result collection with performance metrics and optional persistence

Key Features:
    - Frame-by-frame simulation loop execution with error recovery
    - Real-time performance monitoring with FPS tracking and optimization
    - Unified interface supporting both single and multi-agent workflows
    - Comprehensive result collection with trajectory history and sensor readings
    - Optional visualization integration with live animation and static exports
    - Database persistence integration for experiment tracking and analysis
    - Context manager patterns for proper resource lifecycle management

Example Usage:
    Basic simulation execution:
        >>> navigator = create_navigator(position=(50, 50), max_speed=5.0)
        >>> video_plume = create_video_plume("data/plume.mp4")
        >>> results = run_simulation(navigator, video_plume, num_steps=1000, dt=0.1)
        >>> positions, orientations, readings, metrics = results

    With visualization and performance monitoring:
        >>> results = run_simulation(
        ...     navigator, video_plume,
        ...     num_steps=2000, dt=0.05,
        ...     enable_visualization=True,
        ...     target_fps=30.0,
        ...     record_performance=True
        ... )

    Multi-agent with database persistence:
        >>> multi_navigator = create_navigator(positions=[(10, 10), (20, 20)])
        >>> results = run_simulation(
        ...     multi_navigator, video_plume,
        ...     num_steps=5000,
        ...     enable_persistence=True,
        ...     experiment_id="multi_agent_experiment_001"
        ... )
"""

import time
import contextlib
from typing import Optional, Tuple, Dict, Any, Union, List
import numpy as np
from dataclasses import dataclass, field
import warnings

# Core navigation dependencies
from .controllers import SingleAgentController, MultiAgentController
try:
    from .protocols import NavigatorProtocol
except ImportError:
    # Define minimal protocol interface if protocols.py doesn't exist yet
    from typing import Protocol
    
    class NavigatorProtocol(Protocol):
        """Minimal protocol definition for navigator interface."""
        
        @property
        def positions(self) -> np.ndarray:
            """Agent positions as array with shape (num_agents, 2)."""
            ...
        
        @property
        def orientations(self) -> np.ndarray:
            """Agent orientations as array with shape (num_agents,)."""
            ...
        
        @property
        def num_agents(self) -> int:
            """Number of agents in the navigator."""
            ...
        
        def step(self, env_array: np.ndarray, dt: float = 1.0) -> None:
            """Take a simulation step."""
            ...
        
        def sample_odor(self, env_array: np.ndarray) -> Union[float, np.ndarray]:
            """Sample odor at current agent positions."""
            ...

# Visualization and utility dependencies
try:
    from ..utils.visualization import SimulationVisualization, visualize_trajectory
    VISUALIZATION_AVAILABLE = True
except ImportError:
    VISUALIZATION_AVAILABLE = False
    warnings.warn(
        "Visualization utilities not available. Visualization features will be disabled.",
        ImportWarning
    )

# Database persistence (optional dependency)
try:
    from ..db.session_manager import DatabaseSessionManager
    DATABASE_AVAILABLE = True
except ImportError:
    DATABASE_AVAILABLE = False

# Logging setup
try:
    from loguru import logger
except ImportError:
    import logging
    logger = logging.getLogger(__name__)


@dataclass
class SimulationConfig:
    """Configuration parameters for simulation execution.
    
    This dataclass provides type-safe parameter validation and default values
    for all simulation configuration options. It supports both basic and advanced
    configuration scenarios with clear parameter documentation.
    
    Attributes:
        num_steps: Total number of simulation steps to execute
        dt: Simulation timestep in seconds (affects navigation speed)
        target_fps: Target frame rate for real-time monitoring
        enable_visualization: Whether to enable live visualization
        enable_persistence: Whether to enable database persistence
        record_trajectories: Whether to record full trajectory history
        record_performance: Whether to collect performance metrics
        max_trajectory_length: Maximum trajectory points to store (memory limit)
        visualization_config: Optional visualization parameters
        performance_monitoring: Whether to enable real-time performance tracking
        error_recovery: Whether to enable automatic error recovery
        checkpoint_interval: Steps between simulation checkpoints (0 = disabled)
        experiment_id: Optional experiment identifier for persistence
    """
    num_steps: int = 1000
    dt: float = 0.1
    target_fps: float = 30.0
    enable_visualization: bool = False
    enable_persistence: bool = False
    record_trajectories: bool = True
    record_performance: bool = True
    max_trajectory_length: Optional[int] = None
    visualization_config: Dict[str, Any] = field(default_factory=dict)
    performance_monitoring: bool = True
    error_recovery: bool = True
    checkpoint_interval: int = 0
    experiment_id: Optional[str] = None
    
    def __post_init__(self):
        """Validate configuration parameters after initialization."""
        if self.num_steps <= 0:
            raise ValueError("num_steps must be positive")
        if self.dt <= 0:
            raise ValueError("dt must be positive")
        if self.target_fps <= 0:
            raise ValueError("target_fps must be positive")
        if self.max_trajectory_length is not None and self.max_trajectory_length <= 0:
            raise ValueError("max_trajectory_length must be positive if specified")


@dataclass
class SimulationResults:
    """Comprehensive simulation results with trajectory data and performance metrics.
    
    This dataclass encapsulates all simulation outputs including trajectory histories,
    sensor readings, performance metrics, and metadata for comprehensive analysis
    and result interpretation.
    
    Attributes:
        positions_history: Agent positions over time, shape (num_agents, num_steps, 2)
        orientations_history: Agent orientations over time, shape (num_agents, num_steps)
        odor_readings: Sensor readings over time, shape (num_agents, num_steps)
        performance_metrics: Dictionary of performance measurements
        metadata: Simulation configuration and system information
        checkpoints: Optional simulation state checkpoints
        visualization_artifacts: Optional visualization outputs
        database_records: Optional database persistence information
        step_count: Number of simulation steps executed
        success: Whether the simulation completed successfully
    """
    positions_history: np.ndarray
    orientations_history: np.ndarray
    odor_readings: np.ndarray
    performance_metrics: Dict[str, Any] = field(default_factory=dict)
    metadata: Dict[str, Any] = field(default_factory=dict)
    checkpoints: List[Dict[str, Any]] = field(default_factory=list)
    visualization_artifacts: Dict[str, Any] = field(default_factory=dict)
    database_records: Dict[str, Any] = field(default_factory=dict)
    step_count: int = 0
    success: bool = False


class PerformanceMonitor:
    """Real-time performance monitoring for simulation optimization.
    
    This class tracks simulation performance metrics including frame rates,
    step execution times, memory usage, and provides optimization suggestions
    when performance degrades below target thresholds.
    """
    
    def __init__(self, target_fps: float = 30.0, history_length: int = 100):
        """Initialize performance monitor.
        
        Parameters
        ----------
        target_fps : float
            Target frame rate for performance optimization
        history_length : int
            Number of recent measurements to track for moving averages
        """
        self.target_fps = target_fps
        self.target_step_time = 1.0 / target_fps
        self.history_length = history_length
        
        # Performance tracking
        self.step_times: List[float] = []
        self.frame_times: List[float] = []
        self.memory_usage: List[float] = []
        
        # Statistics
        self.total_steps = 0
        self.start_time = time.perf_counter()
        self.last_step_time = self.start_time
        
        # Optimization flags
        self.performance_warnings = []
        self.optimization_applied = False
    
    def record_step_time(self, step_duration: float) -> None:
        """Record timing for a simulation step."""
        logger.debug("Recording step duration", extra={"step_duration": step_duration})
        current_time = time.perf_counter()

        # Update counters
        self.total_steps += 1
        self.step_times.append(step_duration)

        # Calculate frame time (time since last step)
        frame_time = current_time - self.last_step_time
        self.frame_times.append(frame_time)
        self.last_step_time = current_time

        # Maintain rolling history
        if len(self.step_times) > self.history_length:
            self.step_times.pop(0)
            self.frame_times.pop(0)

        # Check performance thresholds
        self._check_performance_thresholds()

<<<<<<< HEAD
    # Backward compatibility
    record_step = record_step_time
=======
    def record_step_time(self, seconds: float, label: str | None = None) -> None:
        """Compatibility wrapper accepting durations in seconds.

        Parameters
        ----------
        seconds : float
            Time taken for the step in seconds.
        label : str | None
            Optional label for the recorded duration.
        """
        self.record_step(seconds)
>>>>>>> 6a06b798
    
    def _check_performance_thresholds(self) -> None:
        """Check if performance is below target and record warnings."""
        if len(self.frame_times) < 10:  # Need some history
            return
        
        # Calculate recent average FPS
        recent_frame_time = np.mean(self.frame_times[-10:])
        current_fps = 1.0 / recent_frame_time if recent_frame_time > 0 else 0
        
        # Check if below target
        if current_fps < self.target_fps * 0.8:  # 20% tolerance
            warning = {
                'timestamp': time.perf_counter(),
                'current_fps': current_fps,
                'target_fps': self.target_fps,
                'step': self.total_steps,
                'message': f"Performance below target: {current_fps:.1f} FPS (target: {self.target_fps:.1f})"
            }
            self.performance_warnings.append(warning)
            
            # Log performance warning
            logger.warning(
                f"Simulation performance below target",
                extra={
                    'current_fps': current_fps,
                    'target_fps': self.target_fps,
                    'step': self.total_steps
                }
            )
    
    def get_current_fps(self) -> float:
        """Get current frame rate based on recent measurements."""
        if len(self.frame_times) < 5:
            return 0.0
        
        recent_frame_time = np.mean(self.frame_times[-5:])
        return 1.0 / recent_frame_time if recent_frame_time > 0 else 0.0
    
    def get_summary(self) -> Dict[str, Any]:
        """Get comprehensive performance metrics."""
        elapsed_time = time.perf_counter() - self.start_time

        metrics = {
            'total_steps': self.total_steps,
            'elapsed_time': elapsed_time,
            'average_fps': self.total_steps / elapsed_time if elapsed_time > 0 else 0,
            'current_fps': self.get_current_fps(),
            'target_fps': self.target_fps,
            'performance_warnings': len(self.performance_warnings),
            'optimization_applied': self.optimization_applied
        }

        if self.step_times:
            metrics.update({
                'average_step_time': np.mean(self.step_times),
                'min_step_time': np.min(self.step_times),
                'max_step_time': np.max(self.step_times),
                'step_time_std': np.std(self.step_times)
            })

        if self.frame_times:
            metrics.update({
                'average_frame_time': np.mean(self.frame_times),
                'min_frame_time': np.min(self.frame_times),
                'max_frame_time': np.max(self.frame_times)
            })

        logger.debug("Performance summary computed", extra={"total_steps": self.total_steps})
        return metrics

    # Backward compatibility
    get_metrics = get_summary


@contextlib.contextmanager
def simulation_context(
    video_plume,
    visualization: Optional[Any] = None,
    database_session: Optional[Any] = None,
    enable_visualization: bool = False,
    enable_persistence: bool = False
):
    """Context manager for simulation resource lifecycle management.
    
    This context manager ensures proper setup and cleanup of all simulation
    resources including video streams, visualization components, and database
    connections. It implements the enterprise-grade resource management pattern
    required for production deployments.
    
    Parameters
    ----------
    video_plume : VideoPlume
        Video plume environment instance
    visualization : Optional[Any]
        Visualization component (if available)
    database_session : Optional[Any]
        Database session for persistence (if available)
    enable_visualization : bool
        Whether visualization is enabled
    enable_persistence : bool
        Whether database persistence is enabled
    
    Yields
    ------
    Dict[str, Any]
        Dictionary containing initialized resources
    """
    resources = {
        'video_plume': video_plume,
        'visualization': None,
        'database_session': None
    }
    
    try:
        # Initialize visualization if enabled and available
        if enable_visualization and VISUALIZATION_AVAILABLE and visualization is not None:
            logger.info("Initializing visualization resources")
            resources['visualization'] = visualization
        
        # Initialize database session if enabled and available
        if enable_persistence and DATABASE_AVAILABLE and database_session is not None:
            logger.info("Initializing database session")
            resources['database_session'] = database_session
        
        logger.info(
            "Simulation context initialized",
            extra={
                'visualization_enabled': resources['visualization'] is not None,
                'persistence_enabled': resources['database_session'] is not None
            }
        )
        
        yield resources
        
    except Exception as e:
        logger.error(f"Error in simulation context: {e}")
        raise
    
    finally:
        # Cleanup resources in reverse order
        logger.info("Cleaning up simulation resources")
        
        try:
            if resources['database_session'] is not None:
                logger.debug("Closing database session")
                resources['database_session'].close()
        except Exception as e:
            logger.warning(f"Error closing database session: {e}")
        
        try:
            if resources['visualization'] is not None:
                logger.debug("Closing visualization resources")
                if hasattr(resources['visualization'], 'close'):
                    resources['visualization'].close()
        except Exception as e:
            logger.warning(f"Error closing visualization: {e}")
        
        try:
            # Video plume cleanup is handled by its own context manager
            logger.debug("Video plume cleanup completed")
        except Exception as e:
            logger.warning(f"Error in video plume cleanup: {e}")


def run_simulation(
    navigator: NavigatorProtocol,
    video_plume,  # VideoPlume type - avoiding import to prevent circular dependency
    num_steps: Optional[int] = None,
    dt: Optional[float] = None,
    config: Optional[Union[SimulationConfig, Dict[str, Any]]] = None,
    target_fps: float = 30.0,
    enable_visualization: bool = False,
    enable_persistence: bool = False,
    record_trajectories: bool = True,
    record_performance: bool = True,
    visualization_config: Optional[Dict[str, Any]] = None,
    experiment_id: Optional[str] = None,
    **kwargs: Any
) -> SimulationResults:
    """
    Execute a complete odor plume navigation simulation with comprehensive monitoring.

    This function orchestrates frame-by-frame agent navigation through video-based odor
    plume environments with real-time performance monitoring, comprehensive result collection,
    and context-managed resource lifecycle. Supports both single-agent and multi-agent
    scenarios through the unified NavigatorProtocol interface.

    The simulation engine implements enterprise-grade requirements:
    - ≥30 FPS simulation rate with real-time monitoring and optimization
    - Memory-efficient trajectory recording with configurable history limits  
    - Context-managed resource cleanup for video streams and visualization components
    - Comprehensive result collection with performance metrics and optional persistence

    Parameters
    ----------
    navigator : NavigatorProtocol
        Navigator instance (SingleAgentController or MultiAgentController)
    video_plume : VideoPlume
        VideoPlume environment instance providing odor concentration data
    num_steps : Optional[int], optional
        Number of simulation steps to execute, by default None (uses config or 1000)
    dt : Optional[float], optional
        Simulation timestep in seconds, by default None (uses config or 0.1)
    config : Optional[Union[SimulationConfig, Dict[str, Any]]], optional
        Simulation configuration object or dictionary, by default None
    target_fps : float, optional
        Target frame rate for performance monitoring, by default 30.0
    enable_visualization : bool, optional
        Whether to enable live visualization, by default False
    enable_persistence : bool, optional
        Whether to enable database persistence, by default False
    record_trajectories : bool, optional
        Whether to record full trajectory history, by default True
    record_performance : bool, optional
        Whether to collect performance metrics, by default True
    visualization_config : Optional[Dict[str, Any]], optional
        Visualization-specific configuration, by default None
    experiment_id : Optional[str], optional
        Experiment identifier for persistence, by default None
    **kwargs : Any
        Additional configuration parameters

    Returns
    -------
    SimulationResults
        Comprehensive simulation results including:
        - positions_history: Agent positions over time, shape (num_agents, num_steps, 2)
        - orientations_history: Agent orientations over time, shape (num_agents, num_steps)
        - odor_readings: Sensor readings over time, shape (num_agents, num_steps)
        - performance_metrics: Dictionary of performance measurements
        - metadata: Simulation configuration and system information

    Raises
    ------
    ValueError
        If required parameters are missing or invalid
        If navigator or video_plume are None
        If configuration validation fails
    TypeError
        If navigator doesn't implement NavigatorProtocol
        If video_plume is not a valid environment instance
    RuntimeError
        If simulation execution fails or exceeds performance requirements

    Examples
    --------
    Basic single-agent simulation:
        >>> navigator = SingleAgentController(position=(50, 50), max_speed=5.0)
        >>> video_plume = VideoPlume.from_config("data/plume.mp4")
        >>> results = run_simulation(navigator, video_plume, num_steps=1000, dt=0.1)
        >>> print(f"Final position: {results.positions_history[0, -1, :]}")

    Multi-agent with visualization:
        >>> navigator = MultiAgentController(
        ...     positions=[(10, 10), (20, 20)],
        ...     max_speeds=[3.0, 4.0]
        ... )
        >>> results = run_simulation(
        ...     navigator, video_plume,
        ...     num_steps=2000, dt=0.05,
        ...     enable_visualization=True,
        ...     target_fps=30.0
        ... )

    High-performance simulation with monitoring:
        >>> results = run_simulation(
        ...     navigator, video_plume,
        ...     num_steps=5000,
        ...     target_fps=60.0,
        ...     record_performance=True,
        ...     enable_persistence=True,
        ...     experiment_id="high_perf_test_001"
        ... )
        >>> print(f"Average FPS: {results.performance_metrics['average_fps']:.1f}")

    Notes
    -----
    Performance characteristics:
    - Optimized for ≥30 FPS execution with real-time visualization
    - Memory-efficient trajectory recording with configurable storage limits
    - Automatic frame synchronization between navigator and video plume
    - Progress logging for long-running simulations

    Resource management:
    - Context managers ensure proper cleanup of video streams and visualization
    - Database connections use connection pooling for efficiency
    - Memory usage monitoring with automatic optimization triggers
    """
    # Initialize logger with simulation context
    sim_logger = logger.bind(
        module=__name__,
        function="run_simulation",
        navigator_type=type(navigator).__name__,
        num_agents=navigator.num_agents,
        experiment_id=experiment_id
    )

    try:
        # Validate required inputs
        if navigator is None:
            raise ValueError("navigator parameter is required")
        if video_plume is None:
            raise ValueError("video_plume parameter is required")

        # Type validation for navigator
        if not hasattr(navigator, 'positions') or not hasattr(navigator, 'step'):
            raise TypeError("navigator must implement NavigatorProtocol interface")
        
        # Type validation for video_plume
        if not hasattr(video_plume, 'get_frame') or not hasattr(video_plume, 'frame_count'):
            raise TypeError("video_plume must implement video environment interface")

        # Process configuration
        if config is None:
            # Create default configuration from parameters
            sim_config = SimulationConfig(
                num_steps=num_steps or 1000,
                dt=dt or 0.1,
                target_fps=target_fps,
                enable_visualization=enable_visualization,
                enable_persistence=enable_persistence,
                record_trajectories=record_trajectories,
                record_performance=record_performance,
                visualization_config=visualization_config or {},
                experiment_id=experiment_id,
                **kwargs
            )
        elif isinstance(config, dict):
            # Merge dictionary config with parameters
            config_dict = config.copy()
            if num_steps is not None:
                config_dict['num_steps'] = num_steps
            if dt is not None:
                config_dict['dt'] = dt
            config_dict.update(kwargs)
            sim_config = SimulationConfig(**config_dict)
        elif isinstance(config, SimulationConfig):
            # Use provided config, override with explicit parameters
            sim_config = config
            if num_steps is not None:
                sim_config.num_steps = num_steps
            if dt is not None:
                sim_config.dt = dt
        else:
            raise TypeError("config must be SimulationConfig, dict, or None")

        # Initialize simulation parameters
        num_steps = sim_config.num_steps
        dt = sim_config.dt
        num_agents = navigator.num_agents
        
        sim_logger.info(
            "Starting simulation execution",
            extra={
                'num_steps': num_steps,
                'dt': dt,
                'num_agents': num_agents,
                'target_fps': sim_config.target_fps,
                'visualization_enabled': sim_config.enable_visualization,
                'persistence_enabled': sim_config.enable_persistence
            }
        )

        # Initialize performance monitor
        performance_monitor = None
        if sim_config.record_performance:
            performance_monitor = PerformanceMonitor(
                target_fps=sim_config.target_fps,
                history_length=min(100, num_steps // 10)
            )

        # Initialize trajectory storage
        trajectory_length = num_steps + 1
        if sim_config.max_trajectory_length is not None:
            trajectory_length = min(trajectory_length, sim_config.max_trajectory_length)

        if sim_config.record_trajectories:
            positions_history = np.zeros((num_agents, trajectory_length, 2))
            orientations_history = np.zeros((num_agents, trajectory_length))
            odor_readings = np.zeros((num_agents, trajectory_length))
            
            # Store initial state
            positions_history[:, 0] = navigator.positions
            orientations_history[:, 0] = navigator.orientations
            
            # Get initial odor readings
            try:
                current_frame = video_plume.get_frame(0)
                initial_readings = navigator.sample_odor(current_frame)
                if isinstance(initial_readings, (int, float)):
                    odor_readings[:, 0] = initial_readings
                else:
                    odor_readings[:, 0] = initial_readings
            except Exception as e:
                sim_logger.warning(f"Failed to get initial odor readings: {e}")
                odor_readings[:, 0] = 0.0
        else:
            # Minimal storage for compatibility
            positions_history = np.zeros((num_agents, 2, 2))
            orientations_history = np.zeros((num_agents, 2))
            odor_readings = np.zeros((num_agents, 2))

        # Initialize visualization if enabled
        visualization = None
        if sim_config.enable_visualization and VISUALIZATION_AVAILABLE:
            try:
                visualization = SimulationVisualization(**sim_config.visualization_config)
                # Setup environment with first frame
                initial_frame = video_plume.get_frame(0)
                visualization.setup_environment(initial_frame)
                sim_logger.info("Visualization initialized successfully")
            except Exception as e:
                sim_logger.warning(f"Failed to initialize visualization: {e}")
                visualization = None

        # Initialize database session if enabled
        database_session = None
        if sim_config.enable_persistence and DATABASE_AVAILABLE:
            try:
                db_manager = DatabaseSessionManager()
                database_session = db_manager.get_session()
                sim_logger.info("Database session initialized")
            except Exception as e:
                sim_logger.warning(f"Failed to initialize database session: {e}")
                database_session = None

        # Execution variables
        checkpoints = []
        visualization_artifacts = {}
        database_records = {}

        # Execute simulation with context management
        with simulation_context(
            video_plume,
            visualization=visualization,
            database_session=database_session,
            enable_visualization=sim_config.enable_visualization,
            enable_persistence=sim_config.enable_persistence
        ) as resources:
            
            # Main simulation loop
            for step in range(num_steps):
                step_start_time = time.perf_counter()
                
                try:
                    # Get current frame with bounds checking
                    frame_idx = min(step + 1, video_plume.frame_count - 1)
                    current_frame = video_plume.get_frame(frame_idx)
                    
                    # Update navigator state
                    navigator.step(current_frame, dt=dt)
                    
                    # Record trajectory data if enabled
                    if sim_config.record_trajectories and step + 1 < trajectory_length:
                        positions_history[:, step + 1] = navigator.positions
                        orientations_history[:, step + 1] = navigator.orientations
                        
                        # Sample odor at current position
                        try:
                            readings = navigator.sample_odor(current_frame)
                            if isinstance(readings, (int, float)):
                                odor_readings[:, step + 1] = readings
                            else:
                                odor_readings[:, step + 1] = readings
                        except Exception as e:
                            sim_logger.debug(f"Odor sampling failed at step {step}: {e}")
                            odor_readings[:, step + 1] = 0.0

                    # Update visualization if enabled
                    if resources['visualization'] is not None:
                        try:
                            resources['visualization'].update_visualization(
                                navigator.positions,
                                navigator.orientations,
                                current_frame
                            )
                        except Exception as e:
                            sim_logger.debug(f"Visualization update failed at step {step}: {e}")

                    # Record performance metrics
                    step_duration = time.perf_counter() - step_start_time
                    sim_logger.debug(
                        f"Step {step} duration: {step_duration:.6f}s"
                    )
                    if performance_monitor is not None:
                        performance_monitor.record_step_time(step_duration, label="step")

                    # Checkpoint creation
                    if (sim_config.checkpoint_interval > 0 and 
                        (step + 1) % sim_config.checkpoint_interval == 0):
                        checkpoint = {
                            'step': step + 1,
                            'timestamp': time.perf_counter(),
                            'navigator_state': {
                                'positions': navigator.positions.copy(),
                                'orientations': navigator.orientations.copy()
                            }
                        }
                        checkpoints.append(checkpoint)

                    # Progress logging for long simulations
                    if num_steps > 100 and (step + 1) % (num_steps // 10) == 0:
                        progress = (step + 1) / num_steps * 100
                        current_fps = performance_monitor.get_current_fps() if performance_monitor else 0
                        sim_logger.info(
                            f"Simulation progress: {progress:.1f}% ({step + 1}/{num_steps} steps)",
                            extra={
                                'progress_percent': progress,
                                'current_fps': current_fps,
                                'step': step + 1
                            }
                        )

                except Exception as e:
                    if sim_config.error_recovery:
                        sim_logger.warning(f"Recoverable error at step {step}: {e}")
                        # Continue with next step
                        continue
                    else:
                        sim_logger.error(f"Simulation failed at step {step}: {e}")
                        raise RuntimeError(f"Simulation execution failed at step {step}: {e}") from e

        # Handle non-recording case by storing final state
        if not sim_config.record_trajectories:
            positions_history[:, 0] = navigator.positions
            orientations_history[:, 0] = navigator.orientations
            try:
                final_frame = video_plume.get_frame(video_plume.frame_count - 1)
                readings = navigator.sample_odor(final_frame)
                if isinstance(readings, (int, float)):
                    odor_readings[:, 0] = readings
                else:
                    odor_readings[:, 0] = readings
            except Exception as e:
                sim_logger.debug(f"Failed to get final odor readings: {e}")
                odor_readings[:, 0] = 0.0

        # Collect performance metrics
        performance_metrics = {}
        if performance_monitor is not None:
            performance_metrics = performance_monitor.get_summary()

        # Create metadata
        metadata = {
            'simulation_config': {
                'num_steps': sim_config.num_steps,
                'dt': sim_config.dt,
                'target_fps': sim_config.target_fps,
                'num_agents': num_agents
            },
            'navigator_type': type(navigator).__name__,
            'video_plume_info': {
                'frame_count': getattr(video_plume, 'frame_count', None),
                'width': getattr(video_plume, 'width', None),
                'height': getattr(video_plume, 'height', None)
            },
            'timestamp': time.time(),
            'experiment_id': sim_config.experiment_id
        }

        # Create results object
        results = SimulationResults(
            positions_history=positions_history,
            orientations_history=orientations_history,
            odor_readings=odor_readings,
            performance_metrics=performance_metrics,
            metadata=metadata,
            checkpoints=checkpoints,
            visualization_artifacts=visualization_artifacts,
            database_records=database_records,
            step_count=performance_monitor.total_steps if performance_monitor is not None else num_steps,
            success=True,
        )

        sim_logger.info(
            "Simulation completed successfully",
            extra={
                'steps_executed': num_steps,
                'final_positions': positions_history[:, -1, :].tolist() if sim_config.record_trajectories else positions_history[:, 0, :].tolist(),
                'average_fps': performance_metrics.get('average_fps', 0),
                'trajectory_recorded': sim_config.record_trajectories,
                'performance_warnings': performance_metrics.get('performance_warnings', 0)
            }
        )

        return results

    except Exception as e:
        sim_logger.error(f"Simulation execution failed: {e}")
        raise RuntimeError(f"Failed to execute simulation: {e}") from e


# Export public API
__all__ = [
    "run_simulation",
    "SimulationConfig", 
    "SimulationResults",
    "PerformanceMonitor",
    "simulation_context"
]<|MERGE_RESOLUTION|>--- conflicted
+++ resolved
@@ -253,10 +253,8 @@
         # Check performance thresholds
         self._check_performance_thresholds()
 
-<<<<<<< HEAD
     # Backward compatibility
     record_step = record_step_time
-=======
     def record_step_time(self, seconds: float, label: str | None = None) -> None:
         """Compatibility wrapper accepting durations in seconds.
 
@@ -268,7 +266,6 @@
             Optional label for the recorded duration.
         """
         self.record_step(seconds)
->>>>>>> 6a06b798
     
     def _check_performance_thresholds(self) -> None:
         """Check if performance is below target and record warnings."""
