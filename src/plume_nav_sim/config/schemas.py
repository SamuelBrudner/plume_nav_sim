"""
Configuration schemas for plume_nav_sim.

This module provides Pydantic models for configuration validation.
"""

from typing import List, Optional, Tuple, Union, Dict, Any
from enum import Enum
from pathlib import Path
import logging
<<<<<<< HEAD
=======
import re
>>>>>>> dc8e1e9b
from pydantic import BaseModel, Field, ConfigDict, field_validator, model_validator
try:
    from hydra.core.config_store import ConfigStore
    cs = ConfigStore.instance()
except ImportError:
    cs = None


logger = logging.getLogger(__name__)
<<<<<<< HEAD
=======
ENV_VAR_PATTERN = re.compile(r"^\$\{[^}]+\}$")
>>>>>>> dc8e1e9b


class SingleAgentConfig(BaseModel):
    """Configuration for single agent navigator."""
    position: Optional[Tuple[float, float]] = None
    orientation: Optional[float] = 0.0  # degrees
    speed: Optional[float] = Field(0.0)  # Removed ge constraint for custom validator
    max_speed: Optional[float] = Field(1.0)  # Removed ge constraint for custom validator
    angular_velocity: Optional[float] = Field(0.0)  # Removed ge constraint for custom validator

    @field_validator('orientation')
    @classmethod
    def validate_orientation(cls, v):
        if v is None:
            return v
        if v < 0:
            logger.error("Invalid orientation %s: less than 0", v)
            raise ValueError("ensure this value is greater than or equal to 0")
        if v > 360:
            logger.error("Invalid orientation %s: greater than 360", v)
            raise ValueError("ensure this value is less than or equal to 360")
        logger.debug("Validated orientation %s", v)
        return v

    @field_validator('speed', 'max_speed', 'angular_velocity')
    @classmethod
    def validate_non_negative(cls, v, info):
        """Validate that values are non-negative."""
        if v is not None and v < 0:
            logger.error("%s is negative: %s", info.field_name, v)
            raise ValueError(f"ensure this value is greater than or equal to 0")
        logger.debug("%s validated: %s", info.field_name, v)
        return v

    @model_validator(mode="after")
    def check_speed_constraints(cls, values):
        """Verify speed constraints."""
        if values.speed is not None and values.max_speed is not None and values.speed > values.max_speed:
            logger.error("speed %s exceeds max_speed %s", values.speed, values.max_speed)
            raise ValueError(f"speed ({values.speed}) cannot exceed max_speed ({values.max_speed})")
        return values

    model_config = ConfigDict(extra="allow")


class MultiAgentConfig(BaseModel):
    """Configuration for multi-agent navigator."""
    positions: List[List[float]] = Field(default_factory=list)  # List of [x, y] positions
    orientations: Optional[List[float]] = None
    speeds: Optional[List[float]] = None
    max_speeds: Optional[List[float]] = None
    angular_velocities: Optional[List[float]] = None
    num_agents: Optional[int] = None

    @field_validator('orientations')
    @classmethod
    def validate_orientations(cls, v):
        if v is not None:
            validated = []
            for i, orient in enumerate(v):
                if orient < 0:
                    logger.error("Orientation at index %d invalid %s: less than 0", i, orient)
                    raise ValueError("ensure this value is greater than or equal to 0")
                if orient > 360:
                    logger.error("Orientation at index %d invalid %s: greater than 360", i, orient)
                    raise ValueError("ensure this value is less than or equal to 360")
                validated.append(orient)
            logger.debug("Validated orientations %s", validated)
            return validated
        return v

    @field_validator('positions')
    @classmethod
    def validate_positions(cls, v):
        for i, pos in enumerate(v):
            if not isinstance(pos, (list, tuple)) or len(pos) != 2:
                raise ValueError(f"Position {i} must be a list/tuple of [x, y] coordinates")
            x, y = pos
            if not isinstance(x, (int, float)) or not isinstance(y, (int, float)):
                raise ValueError(f"Position {i} coordinates must be numeric")
        return v

    @field_validator('speeds')
    @classmethod
    def validate_speeds(cls, v):
        if v is not None:
            for i, s in enumerate(v):
                if s < 0:
                    logger.error("Speed at index %d is negative: %s", i, s)
                    raise ValueError(f"Speed at index {i} must be non-negative")
            logger.debug("Validated speeds %s", v)
        return v

    @model_validator(mode="after")
    def check_agent_params(cls, values):
        """Verify multi-agent parameter consistency."""
        if values.positions:
            n_agents = len(values.positions)
            for param_name, param_val in [
                ('orientations', values.orientations),
                ('speeds', values.speeds),
                ('max_speeds', values.max_speeds),
                ('angular_velocities', values.angular_velocities)
            ]:
                if param_val is not None and len(param_val) != n_agents:
                    raise ValueError(f"{param_name} length ({len(param_val)}) does not match number of agents ({n_agents})")
            
            # Set num_agents if not provided
            if values.num_agents is None:
                values.num_agents = n_agents
            elif values.num_agents != n_agents:
                raise ValueError(f"num_agents ({values.num_agents}) does not match positions length ({n_agents})")

        return values

    model_config = ConfigDict(extra="allow")


class NavigatorMode(str, Enum):
    single = "single"
    multi = "multi"
    auto = "auto"


class NavigatorConfig(BaseModel):
    """
    Unified configuration for navigator that can handle single or multi-agent scenarios.
    
    This is maintained for backward compatibility.
    """
    # Mode selection - can be 'single', 'multi', or 'auto' for auto-detection
    mode: NavigatorMode = NavigatorMode.auto
    
    # Single agent parameters
    position: Optional[Tuple[float, float]] = None
    orientation: Optional[float] = 0.0
    speed: Optional[float] = Field(0.0)  # Removed ge constraint for custom validator
    max_speed: Optional[float] = Field(1.0)  # Removed ge constraint for custom validator
    angular_velocity: Optional[float] = Field(0.0)  # Removed ge constraint for custom validator
    
    # Multi-agent parameters
    positions: Optional[List[List[float]]] = None  # List of [x, y] positions
    orientations: Optional[List[float]] = None
    speeds: Optional[List[float]] = None
    max_speeds: Optional[List[float]] = None
    angular_velocities: Optional[List[float]] = None
    num_agents: Optional[int] = None

    @field_validator('orientation')
    @classmethod
    def validate_orientation(cls, v):
        if v is None:
            return v
        if v < 0:
            logger.error("Invalid orientation %s: less than 0", v)
            raise ValueError("ensure this value is greater than or equal to 0")
        if v > 360:
            logger.error("Invalid orientation %s: greater than 360", v)
            raise ValueError("ensure this value is less than or equal to 360")
        logger.debug("Validated orientation %s", v)
        return v

    @field_validator('speed', 'max_speed', 'angular_velocity')
    @classmethod
    def validate_non_negative(cls, v, info):
        """Validate that values are non-negative with specific error message."""
        if v is not None and v < 0:
            logger.error("%s is negative: %s", info.field_name, v)
            raise ValueError("ensure this value is greater than or equal to 0")
        logger.debug("%s validated: %s", info.field_name, v)
        return v

    @field_validator('orientations')
    @classmethod
    def validate_orientations(cls, v):
        if v is not None:
            validated = []
            for i, orient in enumerate(v):
                if orient < 0:
                    logger.error("Orientation at index %d invalid %s: less than 0", i, orient)
                    raise ValueError("ensure this value is greater than or equal to 0")
                if orient > 360:
                    logger.error("Orientation at index %d invalid %s: greater than 360", i, orient)
                    raise ValueError("ensure this value is less than or equal to 360")
                validated.append(orient)
            logger.debug("Validated orientations %s", validated)
            return validated
        return v

    @model_validator(mode="after")
    def check_agent_params(cls, values):
        """Verify that either single agent or multi-agent parameters are provided and auto-detect mode."""
        has_multi = values.positions is not None
        has_single = values.position is not None
        
        # Auto-detect mode if set to "auto"
        if values.mode == "auto":
            if has_multi:
                values.mode = "multi"
            else:
                values.mode = "single"
        
        # Validate mode consistency
        if values.mode == "multi" and not has_multi:
            if has_single:
                raise ValueError("Cannot use single-agent parameters with multi mode")
        elif values.mode == "single" and has_multi:
            raise ValueError("Cannot use multi-agent parameters with single mode")
        
        if has_multi and has_single:
            raise ValueError("Cannot specify both single-agent and multi-agent parameters")
        if values.positions is not None:
            n_agents = len(values.positions)
            for param in ['orientations', 'speeds', 'max_speeds', 'angular_velocities']:
                param_val = getattr(values, param)
                if param_val is not None and len(param_val) != n_agents:
                    raise ValueError(f"{param} length ({len(param_val)}) does not match number of agents ({n_agents})")
            if values.num_agents is None:
                values.num_agents = n_agents
            elif values.num_agents != n_agents:
                raise ValueError(f"num_agents ({values.num_agents}) does not match positions length ({n_agents})")
            if values.speeds is not None and values.max_speeds is not None:
                for i, (s, m) in enumerate(zip(values.speeds, values.max_speeds)):
                    if s > m:
                        raise ValueError(f"Agent {i}: speed ({s}) cannot exceed max_speed ({m})")

        if values.speed is not None and values.max_speed is not None and values.speed > values.max_speed:
            raise ValueError(f"speed ({values.speed}) cannot exceed max_speed ({values.max_speed})")
        return values

    model_config = ConfigDict(extra="allow")


class VideoPlumeConfig(BaseModel):
    """Configuration for video-based plume environment."""
    # Path to the video file (kept internally as Path but exposed as string)
    video_path: Union[Path, str]

    # Internal flag to optionally skip validation
    skip_validation: bool = Field(default=False, repr=False, exclude=True)

    # Optional parameters for video processing
    flip: Optional[bool] = False
    grayscale: Optional[bool] = True
    kernel_size: Optional[int] = None
    kernel_sigma: Optional[float] = None
    threshold: Optional[float] = Field(None)  # Removed ge/le constraints for custom validator
    normalize: Optional[bool] = True

    # Frame range parameters
    start_frame: Optional[int] = None
    end_frame: Optional[int] = None

    @field_validator('threshold')
    @classmethod
    def validate_threshold(cls, v):
        """Validate threshold with specific error messages."""
        if v is not None:
            if v > 1.0:
                raise ValueError("ensure this value is less than or equal to 1")
            if v < 0.0:
                raise ValueError("ensure this value is greater than or equal to 0")
        return v

    @field_validator('video_path', mode='before')
    @classmethod
    def parse_video_path(cls, v):
        """Convert to Path unless value is an env-variable pattern."""
        if isinstance(v, str) and ENV_VAR_PATTERN.fullmatch(v):
            return v
        return Path(v)

    @field_validator('video_path')
    @classmethod
    def validate_video_path(cls, v, info):
        skip = info.data.get('skip_validation', False)
        if isinstance(v, str):
            return v
        if not skip:
            if not v.exists():
                logger.error("Video file not found: %s", v)
                raise ValueError('Video file not found')
            if not v.is_file():
                logger.error("Video path is not a file: %s", v)
                raise ValueError('Video path is not a file')
        return v

    @field_validator('kernel_size')
    @classmethod
    def validate_kernel_size(cls, v):
        if v is not None:
            if v < 0:
                raise ValueError('kernel_size must be positive')
            if v % 2 == 0:
                raise ValueError('kernel_size must be odd')
        return v

    @field_validator('kernel_sigma')
    @classmethod
    def validate_kernel_sigma(cls, v):
        if v is not None and v <= 0:
            raise ValueError('kernel_sigma must be positive')
        return v

    @model_validator(mode="after")
    def validate_parameters(cls, values):
        if (values.kernel_size is None) != (values.kernel_sigma is None):
            if values.kernel_size is None:
                raise ValueError('kernel_size must be specified when kernel_sigma is provided')
            else:
                raise ValueError('kernel_sigma must be specified when kernel_size is provided')
        if values.start_frame is not None and values.end_frame is not None:
            if values.end_frame <= values.start_frame:
                raise ValueError('end_frame must be greater than start_frame')
        return values

    @property
    def video_path_str(self) -> str:
        return str(self.video_path)

    def model_dump(self, *args, **kwargs):
        data = super().model_dump(*args, **kwargs)
        data['video_path'] = self.video_path_str
        return data

    model_config = ConfigDict(extra="allow")


class SimulationConfig(BaseModel):
    """Configuration for simulation parameters."""
    # Simulation timing
    max_steps: Optional[int] = 1000
    dt: Optional[float] = 0.1
    seed: Optional[int] = None
    
    # Environment parameters
    width: Optional[float] = 100.0
    height: Optional[float] = 100.0
    
    # Recording parameters
    record_trajectory: Optional[bool] = True
    record_odor_readings: Optional[bool] = True
    record_performance: Optional[bool] = False
    
    # Performance parameters
    performance_targets: Optional[Dict[str, float]] = None
    enable_profiling: Optional[bool] = False
    
    # Visualization parameters
    enable_visualization: Optional[bool] = False
    save_animation: Optional[bool] = False
    animation_path: Optional[str] = None
    # Runtime/IO parameters for compatibility with tests
    max_duration: Optional[float] = Field(None, gt=0)
    fps: Optional[int] = Field(None, gt=0)
    real_time: Optional[bool] = False
    output_directory: Optional[str] = None
    random_seed: Optional[Union[int, str]] = None
    
    # Debugging parameters
    debug_mode: Optional[bool] = False
    log_level: Optional[str] = "INFO"

    @field_validator('max_steps')
    @classmethod
    def validate_max_steps(cls, v):
        """Validate that max_steps is positive if provided."""
        if v is not None and v <= 0:
            raise ValueError("max_steps must be positive")
        return v
    
    @field_validator('dt')
    @classmethod 
    def validate_dt(cls, v):
        """Validate that dt is positive if provided."""
        if v is not None and v <= 0:
            raise ValueError("dt (timestep) must be positive")
        return v
    
    @field_validator('width', 'height')
    @classmethod
    def validate_dimensions(cls, v):
        """Validate that width and height are positive if provided."""
        if v is not None and v <= 0:
            raise ValueError("Environment dimensions must be positive")
        return v

    model_config = ConfigDict(extra="allow")


# Re-export the models
__all__ = [
    "NavigatorConfig",
    "SingleAgentConfig",
    "MultiAgentConfig",
    "VideoPlumeConfig",
    "SimulationConfig",
    "cs"
]<|MERGE_RESOLUTION|>--- conflicted
+++ resolved
@@ -8,10 +8,7 @@
 from enum import Enum
 from pathlib import Path
 import logging
-<<<<<<< HEAD
-=======
 import re
->>>>>>> dc8e1e9b
 from pydantic import BaseModel, Field, ConfigDict, field_validator, model_validator
 try:
     from hydra.core.config_store import ConfigStore
@@ -21,10 +18,7 @@
 
 
 logger = logging.getLogger(__name__)
-<<<<<<< HEAD
-=======
 ENV_VAR_PATTERN = re.compile(r"^\$\{[^}]+\}$")
->>>>>>> dc8e1e9b
 
 
 class SingleAgentConfig(BaseModel):
