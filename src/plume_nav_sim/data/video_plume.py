"""
Video plume data handling and processing.

This module provides the VideoPlume class for loading and processing video-based
plume data for navigation simulations.
"""

import logging
from pathlib import Path
from typing import Optional, Union, Any, Dict

import cv2
import numpy as np
from plume_nav_sim.api.navigation import ConfigurationError
from odor_plume_nav.data.video_plume import VIDEO_FILE_MISSING_MSG

logger = logging.getLogger(__name__)


class VideoPlume:
    """
    A class for handling video-based plume data.
    
    This class provides functionality to load and process video files containing
    plume visualizations for use in navigation simulations.
    
    Attributes:
        video_path (Path): Path to the video file
        flip (bool): Whether to flip the video frames
        kernel_size (int): Size of the processing kernel (0 for no processing)
        kernel_sigma (float): Sigma value for Gaussian kernel processing
        grayscale (bool): Whether to convert frames to grayscale
        normalize (bool): Whether to normalize frame values
    """
    
    @classmethod
    def from_config(cls, cfg: Any) -> "VideoPlume":
        """Create a VideoPlume from a configuration object or mapping."""
        if hasattr(cfg, "model_dump"):
            params = cfg.model_dump()
        elif hasattr(cfg, "dict") and not isinstance(cfg, dict):
            params = cfg.dict()
        else:
            params = dict(cfg)
        return cls(**params)

    def __init__(
        self,
        video_path: Union[str, Path],
        flip: bool = False,
        kernel_size: int = 0,
        kernel_sigma: float = 1.0,
        grayscale: bool = False,
        normalize: bool = False,
        frame_skip: int = 1,
        start_frame: int = 0,
        end_frame: Optional[int] = None,
        **kwargs,
    ):
        """
        Initialize the VideoPlume with the specified parameters.
        
        Args:
            video_path: Path to the video file
            flip: Whether to flip the video frames
            kernel_size: Size of the processing kernel (0 for no processing)
            kernel_sigma: Sigma value for Gaussian kernel processing
            grayscale: Whether to convert frames to grayscale
            normalize: Whether to normalize frame values
            frame_skip: Number of frames to skip between reads (>=1)
            start_frame: Starting frame index (>=0)
            end_frame: Optional ending frame index (exclusive)
            **kwargs: Additional keyword arguments for extended functionality
        
        Raises:
            IOError: If the video file does not exist
            ConfigurationError: If the video file cannot be opened
        """
        # Convert to Path object and validate existence
        self.video_path = Path(video_path)
        if not self.video_path.exists():
            raise IOError(VIDEO_FILE_MISSING_MSG)
        
        # Validate frame range parameters early
        if frame_skip <= 0:
            raise ValueError("frame_skip must be positive")
        if start_frame < 0:
            raise ValueError("start_frame must be non-negative")
        if end_frame is not None and end_frame <= start_frame:
            raise ValueError("end_frame must be greater than start_frame")

        # Store configuration parameters
        self.flip = flip
        self.kernel_size = kernel_size
        self.kernel_sigma = kernel_sigma
        self.grayscale = grayscale
        self.normalize = normalize
<<<<<<< HEAD
        self.frame_skip = frame_skip
        self.start_frame = start_frame
        self.end_frame = end_frame
=======

        if self.kernel_size == 0:
            # Log explicitly when smoothing is turned off
            logger.info("Kernel smoothing disabled")
>>>>>>> b9df76b1
        
        # Store any additional keyword arguments as attributes
        for key, value in kwargs.items():
            setattr(self, key, value)
        
        # Initialize video capture and validate
        self._init_video_capture()

        # Validate frame range against video properties
        if self.start_frame >= self.frame_count:
            raise ValueError("start_frame is beyond video length")
        if self.end_frame is not None and self.end_frame > self.frame_count:
            raise ValueError("end_frame is beyond video length")

        # Track current frame for sequential reads
        self._current_frame = self.start_frame
    
    def _init_video_capture(self):
        """Initialize the OpenCV VideoCapture and validate it can be opened."""
        self._cap = cv2.VideoCapture(str(self.video_path))
        
        if not self._cap.isOpened():
            raise ConfigurationError(f"Failed to open video file: {self.video_path}")
        
        # Store video properties
        self.width = int(self._cap.get(cv2.CAP_PROP_FRAME_WIDTH))
        self.height = int(self._cap.get(cv2.CAP_PROP_FRAME_HEIGHT))
        self.fps = self._cap.get(cv2.CAP_PROP_FPS)
        self.frame_count = int(self._cap.get(cv2.CAP_PROP_FRAME_COUNT))
    
    def get_frame(self, frame_index: Optional[int] = None) -> Optional[np.ndarray]:
        """Retrieve a processed frame using frame skip logic."""
        # Determine the actual frame to fetch
        max_frame = self.end_frame if self.end_frame is not None else self.frame_count

        if frame_index is None:
            actual_idx = self._current_frame
            self._current_frame += self.frame_skip
        else:
            if frame_index < 0:
                raise ValueError(f"Frame index {frame_index} is out of range")
            actual_idx = self.start_frame + frame_index * self.frame_skip

        if actual_idx < self.start_frame or actual_idx >= max_frame:
            return None

        self._cap.set(cv2.CAP_PROP_POS_FRAMES, actual_idx)
        ret, frame = self._cap.read()
        if not ret:
            raise RuntimeError("Failed to read frame from video")

        return self._process_frame(frame)
    
    def _process_frame(self, frame: np.ndarray) -> np.ndarray:
        """
        Process a frame according to the configured parameters.
        
        Args:
            frame: Raw frame from the video
            
        Returns:
            Processed frame
        """
        processed = frame.copy()
        
        # Apply flipping if requested
        if self.flip:
            processed = cv2.flip(processed, -1)  # Flip both horizontally and vertically
        
        # Convert to grayscale if requested
        if self.grayscale and len(processed.shape) == 3:
            processed = cv2.cvtColor(processed, cv2.COLOR_BGR2GRAY)
        
        # Apply Gaussian kernel processing if specified
        if self.kernel_size > 0:
            processed = cv2.GaussianBlur(
                processed,
                (self.kernel_size, self.kernel_size),
                self.kernel_sigma
            )
        
        # Normalize if requested
        if self.normalize:
            processed = processed.astype(np.float32) / 255.0
        
        return processed
    
    def get_concentration(self, position: tuple) -> float:
        """
        Get the concentration value at a specific position in the current frame.
        
        Args:
            position: (x, y) position tuple
            
        Returns:
            Concentration value at the specified position
        """
        # This is a placeholder implementation
        # In a real implementation, this would extract concentration from the current frame
        return 0.0

    @property
    def duration(self) -> float:
        return 0.0 if self.fps == 0 else self.frame_count / self.fps

    @property
    def shape(self) -> tuple:
        return (self.height, self.width)

    def get_metadata(self) -> Dict[str, Any]:
        """Return basic video metadata including frame controls."""
        return {
            "width": self.width,
            "height": self.height,
            "fps": self.fps,
            "frame_count": self.frame_count,
            "duration": self.duration,
            "shape": self.shape,
            "frame_skip": self.frame_skip,
            "start_frame": self.start_frame,
            "end_frame": self.end_frame,
        }

    def reset(self):
        """Reset the video to the beginning."""
        self._cap.set(cv2.CAP_PROP_POS_FRAMES, self.start_frame)
        self._current_frame = self.start_frame
    
    def close(self):
        """Close the video capture and release resources."""
        if hasattr(self, '_cap') and self._cap is not None:
            self._cap.release()
    
    def __del__(self):
        """Destructor to ensure video capture is properly closed."""
        self.close()
    
    def __enter__(self):
        """Context manager entry."""
        return self
    
    def __exit__(self, exc_type, exc_val, exc_tb):
        """Context manager exit."""
        self.close()<|MERGE_RESOLUTION|>--- conflicted
+++ resolved
@@ -95,16 +95,13 @@
         self.kernel_sigma = kernel_sigma
         self.grayscale = grayscale
         self.normalize = normalize
-<<<<<<< HEAD
         self.frame_skip = frame_skip
         self.start_frame = start_frame
         self.end_frame = end_frame
-=======
 
         if self.kernel_size == 0:
             # Log explicitly when smoothing is turned off
             logger.info("Kernel smoothing disabled")
->>>>>>> b9df76b1
         
         # Store any additional keyword arguments as attributes
         for key, value in kwargs.items():
