"""
Shared fixtures for tests in the plume_nav_sim package.

This file contains pytest fixtures that are shared across multiple test files
to reduce duplication and ensure consistency across the enhanced cookiecutter-based
architecture including Hydra configuration management, CLI interface testing,
database session management, and v1.0 protocol-based architecture validation.

Key Testing Domains:
- Configuration Management: pytest-hydra integration for hierarchical config testing
- CLI Interface Testing: click.testing.CliRunner for command-line validation
- Database Session Management: In-memory SQLAlchemy sessions for persistence testing
- Seed Management: Controlled random state for reproducible test execution
- v1.0 Protocol Testing: RecorderProtocol, SourceProtocol, BoundaryPolicyProtocol testing
- Performance Monitoring: Recorder overhead validation and timing measurement utilities

Fixture Categories:
1. Core Scientific Fixtures: Video capture, navigator, and simulation mocks
2. Configuration Fixtures: Hydra config composition and validation fixtures
3. CLI Testing Fixtures: CliRunner instances and parameter validation fixtures
4. Database Fixtures: In-memory SQLAlchemy sessions and transaction management
5. Utility Fixtures: Seed management, environment isolation, and file system mocks
6. v1.0 Protocol Fixtures: Protocol-based component mocks for architecture testing
7. Recorder Testing Fixtures: Multi-backend recorder testing with performance monitoring
8. Performance Testing Fixtures: Timing utilities and overhead validation

Usage Examples:
    # Hydra configuration testing
    def test_config_validation(mock_hydra_config):
        assert mock_hydra_config.navigator.max_speed > 0
    
    # CLI interface testing  
    def test_cli_command(mock_cli_runner):
        runner, env = mock_cli_runner
        result = runner.invoke(main, ['run', '--dry-run'])
        assert result.exit_code == 0
    
    # Database session testing
    def test_persistence(mock_db_session):
        if mock_db_session:
            # Database operations with automatic transaction management
            pass
    
    # Seed management testing
    def test_reproducibility(mock_seed_manager):
        seed_manager = mock_seed_manager
        seed = seed_manager.initialize()
        assert seed is not None
    
    # v1.0 Protocol testing
    def test_recorder_protocol(mock_parquet_recorder, performance_monitor):
        if mock_parquet_recorder:
            timing_ctx = performance_monitor.start_timing('record_step')
            mock_parquet_recorder.record_step({'test': 'data'})
            perf_data = performance_monitor.end_timing(timing_ctx)
            assert perf_data['duration_ms'] < 1.0
    
    # Action configuration testing (new export)
    def test_action_config(mock_action_config):
        config = mock_action_config()
        assert config['continuous2d']['max_velocity'] > 0
        assert 'cardinal_discrete' in config

Author: Blitzy Platform v1.0
Version: 1.0.0
"""

import pytest
import numpy as np
import os
import tempfile
import time
from pathlib import Path
from typing import Any, Dict, Optional, Union, Generator, Tuple
from unittest.mock import patch, MagicMock, Mock
import sys
import pathlib
import logging
<<<<<<< HEAD

logger = logging.getLogger(__name__)
=======
>>>>>>> 01364541

# Update sys.path for new project structure
sys.path.insert(0, str(pathlib.Path(__file__).parent.parent / "src"))

# Enhanced imports for cookiecutter-based architecture
try:
    # CLI testing infrastructure
    from click.testing import CliRunner
    CLI_TESTING_AVAILABLE = True
except ImportError:
    CLI_TESTING_AVAILABLE = False
    CliRunner = None

try:
    # Hydra configuration testing support
    from hydra import initialize, compose, GlobalHydra
    from hydra.core.config_store import ConfigStore
    from omegaconf import DictConfig, OmegaConf
    HYDRA_AVAILABLE = True
except ImportError:
    HYDRA_AVAILABLE = False
    DictConfig = dict

try:
    # Database session testing infrastructure
    from sqlalchemy import create_engine, text
    from sqlalchemy.orm import sessionmaker, Session as SQLASession
    from sqlalchemy.pool import StaticPool
    SQLALCHEMY_AVAILABLE = True
except ImportError:
    SQLALCHEMY_AVAILABLE = False
    SQLASession = None

try:
    # Environment variable management for testing
    from dotenv import load_dotenv
    DOTENV_AVAILABLE = True
except ImportError:
    DOTENV_AVAILABLE = False

try:
    # v1.0 Protocol-based architecture imports
    from plume_nav_sim.core.protocols import (
        SourceProtocol, BoundaryPolicyProtocol, ActionInterfaceProtocol,
        RecorderProtocol, StatsAggregatorProtocol,
    )
    PROTOCOLS_AVAILABLE = True
<<<<<<< HEAD
except Exception as exc:  # pragma: no cover - test infrastructure guard
=======
except Exception as exc:
>>>>>>> 01364541
    PROTOCOLS_AVAILABLE = False
    # Fallback protocol types for testing
    SourceProtocol = object
    BoundaryPolicyProtocol = object
    ActionInterfaceProtocol = object
    RecorderProtocol = object
    StatsAggregatorProtocol = object
<<<<<<< HEAD
    logger.warning("Failed to import core protocols: %s", exc)
=======
    logging.getLogger(__name__).warning(
        "Protocol imports unavailable: %s", exc
    )
>>>>>>> 01364541

try:
    # Recorder backend testing dependencies
    import pandas as pd
    import h5py
    import sqlite3
    import pyarrow.parquet as pq
    RECORDER_BACKENDS_AVAILABLE = True
except ImportError:
    RECORDER_BACKENDS_AVAILABLE = False
    pd = None
    h5py = None
    sqlite3 = None
    pq = None

try:
    # Performance monitoring for recorder testing
    import psutil
    PERFORMANCE_MONITORING_AVAILABLE = True
except ImportError:
    PERFORMANCE_MONITORING_AVAILABLE = False
    psutil = None

# Core package imports with graceful fallbacks
try:
    from plume_nav_sim.utils.seed_manager import SeedManager, SeedConfig
    SEED_MANAGER_AVAILABLE = True
<<<<<<< HEAD
except Exception as exc:  # pragma: no cover - test infrastructure guard
    SEED_MANAGER_AVAILABLE = False
    SeedManager = None
    SeedConfig = None
    logger.warning("Seed manager unavailable: %s", exc)
=======
except Exception as exc:
    SEED_MANAGER_AVAILABLE = False
    SeedManager = None
    SeedConfig = None
    logging.getLogger(__name__).warning(
        "SeedManager unavailable: %s", exc
    )
>>>>>>> 01364541


@pytest.fixture
def mock_video_capture():
    """
    Create a mock for cv2.VideoCapture.
    
    This provides a consistent way to mock video files across tests.
    """
    mock_cap = MagicMock()
    # Set up basic properties that VideoPlume will access
    mock_cap.get.side_effect = lambda prop: {
        0: 640,  # CAP_PROP_FRAME_WIDTH
        1: 480,  # CAP_PROP_FRAME_HEIGHT
        5: 30.0,  # CAP_PROP_FPS
        7: 300,  # CAP_PROP_FRAME_COUNT
    }.get(prop, 0)
    # Configure read to return a frame
    mock_cap.read.return_value = (True, np.zeros((480, 640), dtype=np.uint8))
    # Ensure isOpened returns True
    mock_cap.isOpened.return_value = True
    return mock_cap


@pytest.fixture
def mock_video_plume():
    """
    Create a mock VideoPlume instance.
    
    This provides a consistent mock for tests that use VideoPlume.
    """
    mock = MagicMock()
    # Configure mock properties
    mock.width = 640
    mock.height = 480
    mock.fps = 30.0
    mock.frame_count = 300
    mock.duration = 10.0
    mock.shape = (480, 640)
    # Configure return values for methods
    mock.get_frame.return_value = np.zeros((480, 640), dtype=np.uint8)
    mock.get_metadata.return_value = {
        "width": 640,
        "height": 480,
        "fps": 30.0,
        "frame_count": 300,
        "duration": 10.0,
        "shape": (480, 640)
    }
    return mock


@pytest.fixture
def mock_navigator():
    """
    Create a mock Navigator instance compatible with NavigatorProtocol.
    
    This provides a consistent mock for tests that use the NavigatorProtocol
    interface from the new project structure.
    """
    mock = MagicMock()
    
    # Configure NavigatorProtocol properties as numpy arrays
    mock.positions = np.array([[0.0, 0.0]])  # Single agent at origin
    mock.orientations = np.array([0.0])      # Facing east (0 degrees)
    mock.speeds = np.array([0.0])            # Initially at rest
    mock.max_speeds = np.array([1.0])        # Maximum speed limit
    mock.angular_velocities = np.array([0.0]) # No initial rotation
    mock.num_agents = 1                      # Single agent navigator
    
    # Configure NavigatorProtocol methods
    mock.reset.return_value = None
    mock.step.return_value = None
    mock.sample_odor.return_value = 0.0
    mock.read_single_antenna_odor.return_value = 0.0
    mock.sample_multiple_sensors.return_value = np.array([0.0, 0.0])
    
    return mock


@pytest.fixture
def mock_exists():
    """Mock Path.exists to always return True."""
    with patch('pathlib.Path.exists', return_value=True):
        yield


@pytest.fixture
def mock_cli_runner() -> Generator[Tuple[Optional[CliRunner], Dict[str, str]], None, None]:
    """
    Provide Click CliRunner for command-line interface testing per Section 6.6.1.1.
    
    Creates an isolated CLI testing environment with CliRunner instance and
    clean environment variables for comprehensive command-line interface validation.
    Includes Hydra working directory isolation and environment variable management
    for deterministic CLI testing across all command scenarios.
    
    Usage Examples:
        def test_cli_command_execution(mock_cli_runner):
            runner, env = mock_cli_runner
            result = runner.invoke(main, ['run', '--dry-run'])
            assert result.exit_code == 0
            
        def test_cli_parameter_validation(mock_cli_runner):
            runner, env = mock_cli_runner
            result = runner.invoke(main, ['config', 'validate'])
            assert 'validation' in result.output.lower()
    
    Returns:
        Tuple containing:
        - CliRunner instance (or None if click.testing not available)
        - Environment variables dictionary with isolated testing context
        
    Features:
        - Isolated temporary working directory for each test
        - Clean environment variable state preventing test pollution
        - Hydra working directory management for configuration isolation
        - Automatic cleanup of CLI artifacts and temporary files
    """
    if not CLI_TESTING_AVAILABLE:
        yield None, {}
        return
    
    runner = CliRunner()
    
    with tempfile.TemporaryDirectory() as temp_dir:
        # Set up isolated environment for CLI testing
        env = os.environ.copy()
        env['HYDRA_WORKING_DIR'] = temp_dir
        env['PYTHONPATH'] = str(Path(__file__).parent.parent / "src")
        
        # Isolate environment variables for clean testing
        test_env_vars = {
            'TEST_MODE': 'true',
            'LOG_LEVEL': 'ERROR',  # Suppress verbose logging in tests
            'MATPLOTLIB_BACKEND': 'Agg',  # Headless matplotlib for CI
        }
        
        # Apply test environment
        for key, value in test_env_vars.items():
            env[key] = value
        
        yield runner, env


@pytest.fixture
def mock_hydra_config() -> Generator[Optional[DictConfig], None, None]:
    """
    Provide Hydra configuration composition testing with pytest-hydra integration.
    
    Creates a complete Hydra configuration composition for testing hierarchical
    parameter management, override scenarios, and schema validation. Integrates
    with pytest-hydra plugin patterns for comprehensive configuration testing
    across conf/base.yaml, conf/config.yaml, and conf/local/ structures.
    
    Usage Examples:
        def test_config_composition(mock_hydra_config):
            assert mock_hydra_config.navigator.max_speed > 0
            assert hasattr(mock_hydra_config, 'video_plume')
            
        def test_config_override_scenarios(mock_hydra_config):
            # Test parameter override validation
            config = mock_hydra_config
            assert config.simulation.fps >= 30
    
    Returns:
        DictConfig with complete hierarchical configuration or None if Hydra unavailable
        
    Features:
        - Hierarchical configuration composition from base, config, and local layers
        - Environment variable interpolation testing with ${oc.env:VAR_NAME} patterns
        - Schema validation integration with Pydantic models
        - Working directory isolation preventing configuration pollution
        - Override scenario testing with parameter validation
    """
    if not HYDRA_AVAILABLE:
        yield None
        return
    
    # Create mock configuration structure with v1.0 protocol support
    config_dict = {
        'navigator': {
            'type': 'single',
            'max_speed': 2.0,
            'num_agents': 1,
            'orientation': 0.0,
            'speed': 0.0
        },
        'video_plume': {
            'flip': False,
            'kernel_size': 3,
            'kernel_sigma': 1.0,
            'video_path': 'test_video.mp4'
        },
        'simulation': {
            'fps': 30,
            'max_duration': 10.0,
            'step_size': 0.1
        },
        # v1.0 Protocol-based configurations
        'source': {
            '_target_': 'plume_nav_sim.core.sources.PointSource',
            'position': [50.0, 50.0],
            'emission_rate': 1000.0,
            'active': True
        },
        'boundary': {
            '_target_': 'plume_nav_sim.core.boundaries.TerminateBoundary',
            'domain_bounds': [[0.0, 100.0], [0.0, 100.0]],
            'status_on_violation': 'oob'
        },
        'action': {
            '_target_': 'plume_nav_sim.core.actions.Continuous2DAction',
            'max_velocity': 2.0,
            'max_angular_velocity': 3.14159,
            'normalize_actions': True,
            'clip_actions': True
        },
        'record': {
            '_target_': 'plume_nav_sim.recording.backends.NullRecorder',
            'log_calls': False,
            'validate_interface': True,
            'full': False,
            'overhead_threshold_ms': 1.0
        },
        'hooks': {
            'extra_obs_fn': None,
            'extra_reward_fn': None,
            'episode_end_fn': None,
            'enabled': False  # Disabled for testing performance
        },
        'visualization': {
            'animation': {
                'enabled': False,  # Disabled for testing
                'save_path': '${hydra:runtime.output_dir}/animation.mp4'
            },
            'plotting': {
                'show_trails': True,
                'trail_length': 50
            }
        },
        'database': {
            'enabled': False,  # Disabled by default for testing
            'url': 'sqlite:///:memory:',
            'pool_size': 1
        },
        'reproducibility': {
            'global_seed': 42,
            'auto_seed': False,
            'validate_initialization': True
        },
        'logging': {
            'level': 'ERROR',  # Suppress logs in testing
            'format': 'simple'
        }
    }
    
    # Create DictConfig from mock data
    mock_config = OmegaConf.create(config_dict)
    
    # Ensure config is read-only for test safety
    OmegaConf.set_readonly(mock_config, True)
    
    yield mock_config


@pytest.fixture
def mock_db_session() -> Generator[Optional[SQLASession], None, None]:
    """
    Provide in-memory SQLAlchemy session for database testing per Section 6.6.5.4.
    
    Creates an isolated in-memory SQLite database session for comprehensive
    database testing without external dependencies. Supports transaction testing,
    rollback scenarios, and session lifecycle validation with automatic cleanup
    and state isolation between tests.
    
    Usage Examples:
        def test_database_operations(mock_db_session):
            if mock_db_session:
                # Database operations with transaction support
                result = mock_db_session.execute(text("SELECT 1"))
                assert result.scalar() == 1
                
        def test_session_lifecycle(mock_db_session):
            if mock_db_session:
                # Test session management patterns
                assert mock_db_session.is_active
    
    Returns:
        SQLAlchemy Session instance or None if SQLAlchemy not available
        
    Features:
        - In-memory SQLite database for isolation and speed
        - Automatic transaction rollback for test independence
        - Session lifecycle management with proper cleanup
        - Connection pooling configuration for testing scenarios
        - Support for database schema creation and teardown
    """
    if not SQLALCHEMY_AVAILABLE:
        yield None
        return
    
    # Create in-memory SQLite database for testing
    engine = create_engine(
        "sqlite:///:memory:",
        echo=False,  # Suppress SQL logging in tests
        poolclass=StaticPool,
        connect_args={
            'check_same_thread': False,
            'timeout': 20
        }
    )
    
    # Create session factory
    SessionLocal = sessionmaker(
        bind=engine,
        autocommit=False,
        autoflush=True,
        expire_on_commit=False  # Keep objects accessible after commit
    )
    
    # Create session instance
    session = SessionLocal()
    
    try:
        # Test basic database connectivity
        session.execute(text("SELECT 1"))
        yield session
    except Exception:
        # If session creation fails, yield None for graceful degradation
        yield None
    finally:
        # Ensure proper cleanup
        if session:
            session.rollback()  # Rollback any uncommitted changes
            session.close()     # Close session
        engine.dispose()        # Dispose of engine and connections


@pytest.fixture
def mock_seed_manager() -> Generator[Optional[object], None, None]:
    """
    Provide controlled random seed management testing per Feature F-014.
    
    Creates a SeedManager instance for testing reproducible random state management
    across scientific computing workflows. Supports seed initialization validation,
    state preservation testing, and deterministic behavior verification essential
    for research reproducibility and experiment validation.
    
    Usage Examples:
        def test_seed_initialization(mock_seed_manager):
            seed_manager = mock_seed_manager
            seed = seed_manager.initialize({'seed': 42})
            assert seed == 42
            assert seed_manager.current_seed == 42
            
        def test_reproducible_behavior(mock_seed_manager):
            seed_manager = mock_seed_manager
            seed_manager.initialize({'seed': 123})
            
            # Test deterministic random generation
            import numpy as np
            first_random = np.random.random()
            seed_manager.initialize({'seed': 123})
            second_random = np.random.random()
            assert first_random == second_random
    
    Returns:
        SeedManager instance or mock object if SeedManager not available
        
    Features:
        - Deterministic seed initialization for reproducible testing
        - State preservation and restoration capabilities
        - Cross-platform random state consistency validation
        - Integration with NumPy and Python random modules
        - Automatic cleanup and state isolation between tests
    """
    if not SEED_MANAGER_AVAILABLE:
        # Create a mock seed manager if the real one isn't available
        mock = MagicMock()
        mock.current_seed = 42
        mock.initialize.return_value = 42
        mock.get_state.return_value = {'seed': 42, 'timestamp': time.time()}
        mock.restore_state.return_value = None
        yield mock
        return
    
    # Create a fresh SeedManager instance for testing
    # Reset any existing singleton state
    SeedManager.reset()
    seed_manager = SeedManager()
    
    try:
        # Initialize with test configuration
        test_config = SeedConfig(
            seed=42,
            auto_seed=False,
            validate_initialization=True,
            preserve_state=True,
            log_seed_context=False  # Disable logging in tests
        )
        
        # Initialize the seed manager
        seed_manager.initialize(config=test_config)
        
        yield seed_manager
        
    finally:
        # Clean up seed manager state
        SeedManager.reset()


@pytest.fixture
def config_files():
    """
    Fixture to provide test configuration data compatible with v1.0 Hydra structure.
    
    Returns a dictionary with hierarchical test configurations following the
    enhanced v1.0 protocol-based architecture with conf/base/ group structure
    and comprehensive parameter coverage for all system components including
    new source, boundary, action, record, and hooks configurations.
    """
    # Base configuration (conf/base.yaml equivalent) - v1.0 structure
    base_config = {
        "defaults": [
            "_self_",
            "navigator: single",
            "video_plume: default",
            "simulation: default",
            "source: point",
            "boundary: terminate", 
            "action: continuous2d",
            "record: parquet",
            "hooks: default"
        ],
        "navigator": {
            "type": "single",
            "orientation": 0.0,
            "speed": 0.0,
            "max_speed": 1.0,
            "num_agents": 1
        },
        "video_plume": {
            "flip": False,
            "kernel_size": 0,
            "kernel_sigma": 1.0,
            "video_path": "test_video.mp4"
        },
        "simulation": {
            "fps": 30,
            "max_duration": 10.0,
            "step_size": 0.1
        },
        # v1.0 Protocol-based configurations
        "source": {
            "_target_": "plume_nav_sim.core.sources.PointSource",
            "position": [50.0, 50.0],
            "emission_rate": 1000.0,
            "active": True
        },
        "boundary": {
            "_target_": "plume_nav_sim.core.boundaries.TerminateBoundary",
            "domain_bounds": [[0.0, 100.0], [0.0, 100.0]],
            "status_on_violation": "oob"
        },
        "action": {
            "_target_": "plume_nav_sim.core.actions.Continuous2DAction",
            "max_velocity": 2.0,
            "max_angular_velocity": 3.14159,
            "normalize_actions": True
        },
        "record": {
            "_target_": "plume_nav_sim.recording.backends.ParquetRecorder",
            "output_dir": "${hydra:runtime.output_dir}/recordings",
            "compression": "snappy",
            "buffer_size": 1000,
            "full": True
        },
        "hooks": {
            "extra_obs_fn": None,
            "extra_reward_fn": None,
            "episode_end_fn": None,
            "enabled": True
        },
        "database": {
            "enabled": False,
            "url": "sqlite:///:memory:",
            "pool_size": 1
        },
        "reproducibility": {
            "global_seed": None,
            "auto_seed": True,
            "validate_initialization": False
        },
        "logging": {
            "level": "INFO",
            "format": "detailed"
        }
    }
    
    # User configuration with overrides (conf/config.yaml equivalent) - v1.0 structure
    user_config = {
        "navigator": {
            "orientation": 45.0,
            "speed": 0.5,
            "max_speed": 2.0
        },
        "video_plume": {
            "flip": True,
            "kernel_size": 5,
            "kernel_sigma": 2.0
        },
        "simulation": {
            "fps": 60,
            "max_duration": 20.0
        },
        # v1.0 Protocol-based overrides
        "source": {
            "_target_": "plume_nav_sim.core.sources.MultiSource",
            "positions": [[25.0, 25.0], [75.0, 75.0]],
            "emission_rates": [800.0, 1200.0],
            "active": True
        },
        "boundary": {
            "_target_": "plume_nav_sim.core.boundaries.BounceBoundary",
            "domain_bounds": [[0.0, 150.0], [0.0, 150.0]],
            "restitution": 0.8
        },
        "action": {
            "_target_": "plume_nav_sim.core.actions.CardinalDiscreteAction",
            "step_size": 0.2,
            "allowed_directions": ["north", "south", "east", "west", "stay"]
        },
        "record": {
            "_target_": "plume_nav_sim.recording.backends.HDF5Recorder",
            "output_dir": "${hydra:runtime.output_dir}/recordings",
            "compression": "gzip",
            "compression_level": 6,
            "full": True
        },
        "hooks": {
            "extra_obs_fn": "custom_observation_function",
            "extra_reward_fn": "custom_reward_shaping",
            "episode_end_fn": "custom_episode_summary",
            "enabled": True
        },
        "reproducibility": {
            "global_seed": 42,
            "auto_seed": False,
            "validate_initialization": True
        },
        "logging": {
            "level": "DEBUG"
        }
    }
    
    # Local overrides (conf/local/ equivalent) - v1.0 testing overrides
    local_config = {
        "database": {
            "enabled": True,
            "url": "sqlite:///test.db"
        },
        # v1.0 Testing-specific overrides
        "record": {
            "_target_": "plume_nav_sim.recording.backends.NullRecorder",
            "log_calls": False,
            "validate_interface": True
        },
        "hooks": {
            "enabled": False  # Disable hooks for performance testing
        },
        "source": {
            "emission_rate": 500.0  # Reduced for testing
        },
        "boundary": {
            "domain_bounds": [[0.0, 50.0], [0.0, 50.0]]  # Smaller domain for testing
        },
        "logging": {
            "level": "ERROR"  # Suppress logs in testing
        }
    }
    
    # v1.0 Protocol-specific configurations for testing
    v1_protocol_configs = {
        "source_configs": {
            "point": {
                "_target_": "plume_nav_sim.core.sources.PointSource",
                "position": [50.0, 50.0],
                "emission_rate": 1000.0
            },
            "multi": {
                "_target_": "plume_nav_sim.core.sources.MultiSource",
                "positions": [[25.0, 25.0], [75.0, 75.0]],
                "emission_rates": [800.0, 1200.0]
            },
            "dynamic": {
                "_target_": "plume_nav_sim.core.sources.DynamicSource",
                "initial_position": [50.0, 50.0],
                "velocity": [1.0, 0.5],
                "emission_pattern": "variable"
            }
        },
        "boundary_configs": {
            "terminate": {
                "_target_": "plume_nav_sim.core.boundaries.TerminateBoundary",
                "status_on_violation": "oob"
            },
            "bounce": {
                "_target_": "plume_nav_sim.core.boundaries.BounceBoundary",
                "restitution": 0.8
            },
            "wrap": {
                "_target_": "plume_nav_sim.core.boundaries.WrapBoundary"
            },
            "clip": {
                "_target_": "plume_nav_sim.core.boundaries.ClipBoundary"
            }
        },
        "action_configs": {
            "continuous2d": {
                "_target_": "plume_nav_sim.core.actions.Continuous2DAction",
                "max_velocity": 2.0,
                "normalize_actions": True
            },
            "cardinal_discrete": {
                "_target_": "plume_nav_sim.core.actions.CardinalDiscreteAction",
                "step_size": 0.1,
                "allowed_directions": ["north", "south", "east", "west", "stay"]
            }
        },
        "recorder_configs": {
            "parquet": {
                "_target_": "plume_nav_sim.recording.backends.ParquetRecorder",
                "compression": "snappy",
                "buffer_size": 1000
            },
            "hdf5": {
                "_target_": "plume_nav_sim.recording.backends.HDF5Recorder",
                "compression": "gzip",
                "compression_level": 6
            },
            "sqlite": {
                "_target_": "plume_nav_sim.recording.backends.SQLiteRecorder",
                "transaction_size": 50
            },
            "none": {
                "_target_": "plume_nav_sim.recording.backends.NullRecorder",
                "log_calls": False
            }
        }
    }
    
    return {
        "base_config": base_config,
        "user_config": user_config,
        "local_config": local_config,
        "v1_protocol_configs": v1_protocol_configs,
        # Legacy support
        "default_config": base_config,
    }


@pytest.fixture
def temp_config_files(tmp_path, config_files):
    """
    Create temporary Hydra-compatible configuration files for testing.
    
    Creates a complete Hydra configuration directory structure with conf/base.yaml,
    conf/config.yaml, and conf/local/ files for comprehensive configuration testing.
    Supports hierarchical configuration composition and override scenario validation.
    
    Args:
        tmp_path: Pytest built-in fixture that provides a temporary directory
        config_files: Configuration data fixture with hierarchical structure
    
    Returns:
        Dictionary containing paths to created files and configuration objects
        
    Features:
        - Complete Hydra conf/ directory structure creation
        - Hierarchical configuration file generation with proper YAML formatting
        - Local override files with credential template patterns  
        - Environment variable interpolation examples
        - Automatic cleanup through pytest tmp_path management
    """
    import yaml
    
    # Get configurations from fixture
    configs = config_files
    
    # Create Hydra-compatible conf directory structure
    conf_dir = tmp_path / "conf"
    conf_dir.mkdir()
    
    # Create local subdirectory for user-specific overrides
    local_dir = conf_dir / "local"
    local_dir.mkdir()
    
    # Create base.yaml (default parameters)
    base_path = conf_dir / "base.yaml"
    with open(base_path, 'w') as f:
        yaml.dump(configs["base_config"], f, default_flow_style=False)
    
    # Create config.yaml (main configuration)
    config_path = conf_dir / "config.yaml"
    with open(config_path, 'w') as f:
        yaml.dump(configs["user_config"], f, default_flow_style=False)
    
    # Create local configuration files
    local_config_path = local_dir / "config.yaml"
    with open(local_config_path, 'w') as f:
        yaml.dump(configs["local_config"], f, default_flow_style=False)
    
    # Create credential template for testing
    credentials_template_path = local_dir / "credentials.yaml.template"
    credentials_template = {
        "database": {
            "password": "${oc.env:DB_PASSWORD,null}",
            "username": "${oc.env:DB_USERNAME,testuser}"
        },
        "api": {
            "secret_key": "${oc.env:API_SECRET_KEY,test_secret}",
            "token": "${oc.env:API_TOKEN,test_token}"
        }
    }
    with open(credentials_template_path, 'w') as f:
        yaml.dump(credentials_template, f, default_flow_style=False)
    
    # Create paths template for testing
    paths_template_path = local_dir / "paths.yaml.template"
    paths_template = {
        "environment": {
            "paths": {
                "data_dir": "${oc.env:DATA_DIR,/tmp/data}",
                "output_dir": "${oc.env:OUTPUT_DIR,/tmp/output}",
                "cache_dir": "${oc.env:CACHE_DIR,/tmp/cache}"
            }
        }
    }
    with open(paths_template_path, 'w') as f:
        yaml.dump(paths_template, f, default_flow_style=False)
    
    return {
        "conf_dir": conf_dir,
        "local_dir": local_dir,
        "base_path": base_path,
        "config_path": config_path,
        "local_config_path": local_config_path,
        "credentials_template_path": credentials_template_path,
        "paths_template_path": paths_template_path,
        "base_config": configs["base_config"],
        "user_config": configs["user_config"],
        "local_config": configs["local_config"],
        # Legacy support
        "config_dir": conf_dir,
        "default_path": base_path,
        "user_path": config_path,
        "default_config": configs["base_config"]
    }


@pytest.fixture
def isolated_environment():
    """
    Provide environment variable isolation and Hydra working directory management.
    
    Creates a completely isolated testing environment with clean environment variables,
    isolated working directory, and proper cleanup for deterministic test execution.
    Integrates with Hydra working directory management to prevent configuration
    pollution between test runs.
    
    Usage Examples:
        def test_with_isolation(isolated_environment):
            env_vars, working_dir = isolated_environment
            # Test runs in completely isolated environment
            assert env_vars['TEST_MODE'] == 'true'
            assert Path(working_dir).exists()
    
    Returns:
        Tuple containing:
        - Dictionary of isolated environment variables
        - Path to isolated working directory
        
    Features:
        - Complete environment variable isolation
        - Hydra working directory management
        - Automatic cleanup of temporary files and directories
        - Cross-platform compatibility
        - Integration with pytest fixtures
    """
    # Store original environment
    original_env = os.environ.copy()
    
    with tempfile.TemporaryDirectory() as temp_dir:
        # Set up isolated environment
        isolated_env = {
            'TEST_MODE': 'true',
            'PYTHONPATH': str(Path(__file__).parent.parent / "src"),
            'HYDRA_WORKING_DIR': temp_dir,
            'MATPLOTLIB_BACKEND': 'Agg',
            'LOG_LEVEL': 'ERROR',
            'NUMBA_DISABLE_JIT': '1',  # Disable JIT for faster testing
        }
        
        # Apply isolated environment
        os.environ.clear()
        os.environ.update(isolated_env)
        
        try:
            yield isolated_env, temp_dir
        finally:
            # Restore original environment
            os.environ.clear()
            os.environ.update(original_env)


@pytest.fixture
def mock_action_config():
    """
    Create mock action configuration for v1.0 ActionInterface testing.
    
    Provides comprehensive action configuration fixtures supporting both
    Continuous2D and CardinalDiscrete action interfaces for protocol-based
    architecture testing. Includes validation settings and action space
    bounds for comprehensive ActionInterfaceProtocol testing.
    
    Returns:
        Dictionary containing action configuration parameters for testing
        
    Features:
        - Support for both continuous and discrete action spaces
        - Configurable action bounds and validation parameters
        - Protocol-compliant configuration structure
        - Integration with Hydra action config group testing
    """
    return {
        'continuous2d': {
            '_target_': 'plume_nav_sim.core.actions.Continuous2DAction',
            'max_velocity': 2.0,
            'max_angular_velocity': np.pi,
            'velocity_bounds': [-2.0, 2.0],
            'angular_bounds': [-np.pi, np.pi],
            'action_scale': 1.0,
            'normalize_actions': True,
            'clip_actions': True
        },
        'cardinal_discrete': {
            '_target_': 'plume_nav_sim.core.actions.CardinalDiscreteAction',
            'step_size': 0.1,
            'allowed_directions': ['north', 'south', 'east', 'west', 'stay'],
            'diagonal_actions': False,
            'action_mapping': {
                0: 'stay',
                1: 'north', 
                2: 'south',
                3: 'east',
                4: 'west'
            }
        },
        'validation': {
            'validate_bounds': True,
            'strict_validation': False,
            'error_on_invalid': True,
            'clip_invalid': True
        }
    }


@pytest.fixture 
def mock_recorder_config():
    """
    Create comprehensive recorder configuration for RecorderProtocol testing.
    
    Provides complete recorder configuration fixtures supporting all backend
    types (parquet, hdf5, sqlite, none) with performance monitoring,
    compression settings, and structured output organization per F-017
    requirements for comprehensive recorder testing.
    
    Returns:
        Dictionary containing recorder configuration parameters for all backends
        
    Features:
        - Configuration for all recorder backends with optimal settings
        - Performance monitoring and buffering configuration
        - Compression testing with multiple algorithms and levels
        - Structured output directory organization with run_id/episode_id hierarchy
        - Backend availability detection for graceful degradation testing
    """
    return {
        'parquet': {
            '_target_': 'plume_nav_sim.recording.backends.ParquetRecorder',
            'output_dir': '${hydra:runtime.output_dir}/recordings',
            'compression': 'snappy',
            'compression_level': 3,
            'buffer_size': 1000,
            'flush_interval': 10.0,
            'schema_validation': True,
            'partition_cols': ['run_id', 'episode_id'],
            'metadata_tracking': True
        },
        'hdf5': {
            '_target_': 'plume_nav_sim.recording.backends.HDF5Recorder',
            'output_dir': '${hydra:runtime.output_dir}/recordings', 
            'compression': 'gzip',
            'compression_level': 6,
            'buffer_size': 500,
            'flush_interval': 5.0,
            'chunking': True,
            'chunk_size': [100, 10],
            'track_order': True,
            'metadata_tracking': True
        },
        'sqlite': {
            '_target_': 'plume_nav_sim.recording.backends.SQLiteRecorder',
            'output_dir': '${hydra:runtime.output_dir}/recordings',
            'database_file': 'experiment_data.db',
            'buffer_size': 100,
            'flush_interval': 2.0,
            'transaction_size': 50,
            'pragma_settings': {
                'journal_mode': 'WAL',
                'synchronous': 'NORMAL',
                'cache_size': 10000
            },
            'metadata_tracking': True
        },
        'none': {
            '_target_': 'plume_nav_sim.recording.backends.NullRecorder',
            'log_calls': False,
            'validate_interface': True
        },
        'performance': {
            'overhead_threshold_ms': 1.0,
            'memory_limit_mb': 100,
            'buffer_monitoring': True,
            'timing_precision': 'microsecond'
        },
        'output_structure': {
            'use_run_hierarchy': True,
            'episode_subdirs': True,
            'metadata_files': True,
            'summary_generation': True
        }
    }


@pytest.fixture
def mock_parquet_recorder(tmp_path, mock_recorder_config):
    """
    Create mock Parquet recorder for comprehensive backend testing.
    
    Provides a fully configured mock ParquetRecorder instance with buffering,
    compression, and performance monitoring capabilities for testing the
    RecorderProtocol implementation with Parquet backend specifics.
    
    Args:
        tmp_path: Pytest temporary directory for isolated file operations
        mock_recorder_config: Recorder configuration fixture
        
    Returns:
        Mock ParquetRecorder instance or None if dependencies unavailable
        
    Features:
        - Parquet-specific compression and serialization testing
        - Buffered I/O with configurable flush intervals
        - Schema validation and metadata tracking
        - Performance overhead monitoring with timing precision
    """
    if not RECORDER_BACKENDS_AVAILABLE or pd is None or pq is None:
        return None
        
    mock = MagicMock()
    config = mock_recorder_config['parquet']
    
    # Configure ParquetRecorder-specific properties
    mock.output_dir = tmp_path / "recordings"
    mock.compression = config['compression']
    mock.compression_level = config['compression_level']
    mock.buffer_size = config['buffer_size']
    mock.flush_interval = config['flush_interval']
    mock.schema_validation = config['schema_validation']
    
    # Create output directory structure
    mock.output_dir.mkdir(parents=True, exist_ok=True)
    
    # Configure RecorderProtocol methods
    mock.record_step.return_value = None
    mock.record_episode.return_value = None
    mock.flush_buffer.return_value = None
    mock.close.return_value = None
    mock.get_statistics.return_value = {
        'total_steps_recorded': 0,
        'total_episodes_recorded': 0,
        'buffer_usage_percent': 0.0,
        'compression_ratio': 1.0,
        'average_write_time_ms': 0.5
    }
    
    # Configure compression testing
    mock.test_compression.return_value = {
        'algorithm': config['compression'],
        'level': config['compression_level'],
        'original_size_mb': 10.0,
        'compressed_size_mb': 3.2,
        'compression_ratio': 3.125,
        'compression_time_ms': 15.2
    }

    # Ensure export_data behaves as successful operation for all formats
    mock.export_data.return_value = True
    
    return mock


@pytest.fixture
def mock_hdf5_recorder(tmp_path, mock_recorder_config):
    """
    Create mock HDF5 recorder for hierarchical data testing.
    
    Provides a fully configured mock HDF5Recorder instance with chunking,
    compression, and hierarchical data organization capabilities for testing
    the RecorderProtocol implementation with HDF5 backend specifics.
    
    Args:
        tmp_path: Pytest temporary directory for isolated file operations
        mock_recorder_config: Recorder configuration fixture
        
    Returns:
        Mock HDF5Recorder instance or None if dependencies unavailable
        
    Features:
        - HDF5-specific chunking and hierarchical data organization
        - Advanced compression algorithms with performance monitoring
        - Metadata tracking and schema evolution support
        - Memory-efficient streaming for large datasets
    """
    if not RECORDER_BACKENDS_AVAILABLE or h5py is None:
        return None
        
    mock = MagicMock()
    config = mock_recorder_config['hdf5']
    
    # Configure HDF5Recorder-specific properties
    mock.output_dir = tmp_path / "recordings"
    mock.compression = config['compression']
    mock.compression_level = config['compression_level']
    mock.chunking = config['chunking']
    mock.chunk_size = config['chunk_size']
    mock.track_order = config['track_order']
    
    # Create output directory structure
    mock.output_dir.mkdir(parents=True, exist_ok=True)
    
    # Configure RecorderProtocol methods
    mock.record_step.return_value = None
    mock.record_episode.return_value = None
    mock.flush_buffer.return_value = None
    mock.close.return_value = None
    mock.get_statistics.return_value = {
        'total_steps_recorded': 0,
        'total_episodes_recorded': 0,
        'buffer_usage_percent': 0.0,
        'compression_ratio': 1.5,
        'average_write_time_ms': 0.8,
        'dataset_size_mb': 25.6,
        'chunk_cache_hits': 0.95
    }
    
    # Configure HDF5-specific testing methods
    mock.create_dataset.return_value = None
    mock.create_group.return_value = None
    mock.list_datasets.return_value = [
        '/episodes/episode_001/positions',
        '/episodes/episode_001/actions', 
        '/episodes/episode_001/rewards',
        '/metadata/configuration',
        '/metadata/statistics'
    ]
    
    return mock


@pytest.fixture
def mock_sqlite_recorder(tmp_path, mock_recorder_config):
    """
    Create mock SQLite recorder for relational data testing.
    
    Provides a fully configured mock SQLiteRecorder instance with transaction
    management, indexing, and query capabilities for testing the RecorderProtocol
    implementation with SQLite backend specifics.
    
    Args:
        tmp_path: Pytest temporary directory for isolated database operations
        mock_recorder_config: Recorder configuration fixture
        
    Returns:
        Mock SQLiteRecorder instance or None if dependencies unavailable
        
    Features:
        - SQLite-specific transaction management and optimization
        - Index creation and query performance testing
        - WAL mode and pragma configuration testing
        - Concurrent access and locking behavior validation
    """
    if not RECORDER_BACKENDS_AVAILABLE or sqlite3 is None:
        return None
        
    mock = MagicMock()
    config = mock_recorder_config['sqlite']
    
    # Configure SQLiteRecorder-specific properties
    mock.output_dir = tmp_path / "recordings"
    mock.database_file = config['database_file']
    mock.transaction_size = config['transaction_size']
    mock.pragma_settings = config['pragma_settings']
    
    # Create output directory structure
    mock.output_dir.mkdir(parents=True, exist_ok=True)
    
    # Configure RecorderProtocol methods
    mock.record_step.return_value = None
    mock.record_episode.return_value = None
    mock.flush_buffer.return_value = None
    mock.close.return_value = None
    mock.get_statistics.return_value = {
        'total_steps_recorded': 0,
        'total_episodes_recorded': 0,
        'buffer_usage_percent': 0.0,
        'database_size_mb': 5.2,
        'average_write_time_ms': 0.3,
        'transaction_count': 0,
        'index_usage_percent': 0.85
    }
    
    # Configure SQLite-specific testing methods
    mock.execute_query.return_value = []
    mock.create_table.return_value = None
    mock.create_index.return_value = None
    mock.get_schema.return_value = {
        'steps': ['id', 'episode_id', 'step_num', 'position_x', 'position_y', 'action', 'reward', 'timestamp'],
        'episodes': ['id', 'run_id', 'episode_num', 'total_steps', 'total_reward', 'duration_sec'],
        'metadata': ['key', 'value', 'episode_id', 'timestamp']
    }
    
    return mock


@pytest.fixture
def mock_null_recorder(mock_recorder_config):
    """
    Create mock null recorder for performance baseline testing.
    
    Provides a mock NullRecorder instance that implements RecorderProtocol
    without performing actual I/O operations, serving as a performance
    baseline and interface compliance testing tool.
    
    Args:
        mock_recorder_config: Recorder configuration fixture
        
    Returns:
        Mock NullRecorder instance for performance baseline testing
        
    Features:
        - Zero-overhead recording for performance baseline establishment
        - Interface compliance validation without I/O operations
        - Call logging and validation for testing hook integration
        - Memory usage monitoring for overhead detection
    """
    mock = MagicMock()
    config = mock_recorder_config['none']
    
    # Configure NullRecorder-specific properties
    mock.log_calls = config['log_calls']
    mock.validate_interface = config['validate_interface']
    mock.call_count = 0
    mock.interface_violations = []
    
    # Configure RecorderProtocol methods with call tracking
    def track_call(method_name):
        def wrapper(*args, **kwargs):
            mock.call_count += 1
            if mock.log_calls:
                print(f"NullRecorder.{method_name} called with args={args}, kwargs={kwargs}")
            return None
        return wrapper
    
    mock.record_step = track_call('record_step')
    mock.record_episode = track_call('record_episode')
    mock.flush_buffer = track_call('flush_buffer')
    mock.close = track_call('close')
    mock.get_statistics.return_value = {
        'total_steps_recorded': mock.call_count,
        'total_episodes_recorded': 0,
        'buffer_usage_percent': 0.0,
        'average_write_time_ms': 0.0,
        'interface_violations': len(mock.interface_violations)
    }
    
    return mock


@pytest.fixture
def performance_monitor():
    """
    Create performance monitoring utilities for recorder overhead validation.
    
    Provides comprehensive performance monitoring tools for testing recorder
    backend overhead, timing precision, memory usage, and I/O performance
    characteristics essential for maintaining ≤33ms step latency requirements.
    
    Returns:
        Dictionary containing performance monitoring utilities and thresholds
        
    Features:
        - High-precision timing measurement utilities (microsecond precision)
        - Memory usage monitoring with configurable thresholds
        - I/O performance measurement and buffering analysis
        - Overhead detection and automatic performance regression testing
    """
    class PerformanceMonitor:
        def __init__(self):
            self.timing_data = []
            self.memory_snapshots = []
            self.overhead_threshold_ms = 1.0
            self.memory_limit_mb = 100
            
        def start_timing(self, operation_name: str):
            """Start timing for a specific operation."""
            start_time = time.perf_counter()
            return {
                'operation': operation_name,
                'start_time': start_time,
                'start_memory': self._get_memory_usage()
            }
            
        def end_timing(self, timing_context: dict):
            """End timing and record performance data."""
            end_time = time.perf_counter()
            end_memory = self._get_memory_usage()
            
            duration_ms = (end_time - timing_context['start_time']) * 1000
            memory_delta_mb = end_memory - timing_context['start_memory']
            
            performance_data = {
                'operation': timing_context['operation'],
                'duration_ms': duration_ms,
                'memory_delta_mb': memory_delta_mb,
                'overhead_violation': duration_ms > self.overhead_threshold_ms,
                'memory_violation': memory_delta_mb > self.memory_limit_mb,
                'timestamp': time.time()
            }
            
            self.timing_data.append(performance_data)
            return performance_data
            
        def _get_memory_usage(self):
            """Get current memory usage in MB."""
            if PERFORMANCE_MONITORING_AVAILABLE and psutil:
                process = psutil.Process()
                return process.memory_info().rss / 1024 / 1024
            return 0.0
            
        def get_summary_stats(self):
            """Calculate summary performance statistics."""
            if not self.timing_data:
                return {'no_data': True}
                
            durations = [d['duration_ms'] for d in self.timing_data]
            memory_deltas = [d['memory_delta_mb'] for d in self.timing_data]
            
            return {
                'total_operations': len(self.timing_data),
                'avg_duration_ms': np.mean(durations),
                'max_duration_ms': np.max(durations),
                'min_duration_ms': np.min(durations),
                'std_duration_ms': np.std(durations),
                'avg_memory_delta_mb': np.mean(memory_deltas),
                'max_memory_delta_mb': np.max(memory_deltas),
                'overhead_violations': sum(1 for d in self.timing_data if d['overhead_violation']),
                'memory_violations': sum(1 for d in self.timing_data if d['memory_violation']),
                'performance_grade': 'PASS' if all(not d['overhead_violation'] for d in self.timing_data) else 'FAIL'
            }
            
        def reset(self):
            """Reset all collected performance data."""
            self.timing_data.clear()
            self.memory_snapshots.clear()
    
    return PerformanceMonitor()


@pytest.fixture 
def structured_output_fixture(tmp_path):
    """
    Create structured output directory fixtures for testing run_id/episode_id hierarchy.
    
    Provides comprehensive directory structure testing utilities that validate
    the F-017 requirement for organized data output with run_id/episode_id
    hierarchy, metadata tracking, and proper file organization.
    
    Args:
        tmp_path: Pytest temporary directory for isolated file system testing
        
    Returns:
        Dictionary containing structured output testing utilities and paths
        
    Features:
        - Run/episode hierarchy creation and validation
        - Metadata file organization and schema testing
        - Directory permission and access testing
        - Path generation utilities for consistent naming
    """
    def create_run_structure(run_id: str, num_episodes: int = 3):
        """Create a complete run directory structure."""
        run_dir = tmp_path / f"run_{run_id}"
        run_dir.mkdir(exist_ok=True)
        
        # Create metadata files
        metadata_dir = run_dir / "metadata"
        metadata_dir.mkdir(exist_ok=True)
        
        # Create run-level metadata
        run_metadata = {
            'run_id': run_id,
            'start_time': time.time(),
            'configuration': {'test': True},
            'total_episodes': num_episodes
        }
        
        import json
        with open(metadata_dir / "run_config.json", 'w') as f:
            json.dump(run_metadata, f, indent=2)
            
        # Create episode directories
        episode_dirs = []
        for episode_num in range(num_episodes):
            episode_id = f"episode_{episode_num:03d}"
            episode_dir = run_dir / "episodes" / episode_id
            episode_dir.mkdir(parents=True, exist_ok=True)
            
            # Create episode-level files
            (episode_dir / "trajectory.parquet").touch()
            (episode_dir / "summary.json").touch()
            (episode_dir / "metadata.json").touch()
            
            episode_dirs.append(episode_dir)
            
        return {
            'run_dir': run_dir,
            'metadata_dir': metadata_dir,
            'episode_dirs': episode_dirs,
            'run_metadata': run_metadata
        }
    
    def validate_structure(structure_info: dict):
        """Validate that directory structure meets F-017 requirements."""
        run_dir = structure_info['run_dir']
        
        # Check required directories exist
        assert (run_dir / "metadata").exists(), "Missing metadata directory"
        assert (run_dir / "episodes").exists(), "Missing episodes directory"
        
        # Check run-level metadata
        assert (run_dir / "metadata" / "run_config.json").exists(), "Missing run configuration"
        
        # Check episode structure
        for episode_dir in structure_info['episode_dirs']:
            assert episode_dir.exists(), f"Missing episode directory: {episode_dir}"
            assert (episode_dir / "trajectory.parquet").exists(), "Missing trajectory file"
            assert (episode_dir / "summary.json").exists(), "Missing summary file"
            assert (episode_dir / "metadata.json").exists(), "Missing episode metadata"
            
        return True
    
    def generate_path(run_id: str, episode_id: str = None, file_type: str = None):
        """Generate standardized paths following F-017 hierarchy."""
        base_path = tmp_path / f"run_{run_id}"
        
        if episode_id is None:
            return base_path
            
        episode_path = base_path / "episodes" / episode_id
        
        if file_type is None:
            return episode_path
            
        file_extensions = {
            'trajectory': 'trajectory.parquet',
            'summary': 'summary.json',
            'metadata': 'metadata.json',
            'hdf5': 'data.h5',
            'sqlite': 'data.db'
        }
        
        return episode_path / file_extensions.get(file_type, f"{file_type}.dat")
    
    return {
        'base_dir': tmp_path,
        'create_run_structure': create_run_structure,
        'validate_structure': validate_structure,
        'generate_path': generate_path
    }


@pytest.fixture
def compression_testing_utilities():
    """
    Create compression testing utilities for recorder backend validation.
    
    Provides comprehensive compression algorithm testing tools for validating
    recorder backend compression capabilities, performance impact analysis,
    and compression ratio optimization across different data types and sizes.
    
    Returns:
        Dictionary containing compression testing utilities and benchmarks
        
    Features:
        - Multi-algorithm compression testing (snappy, gzip, lz4, zstd)
        - Performance impact analysis with timing measurements
        - Compression ratio optimization for different data patterns
        - Memory usage monitoring during compression operations
    """
    def generate_test_data(data_type: str, size_mb: float = 1.0):
        """Generate test data of specified type and size."""
        num_rows = int((size_mb * 1024 * 1024) / 100)  # Rough estimate for 100 bytes per row
        
        if data_type == 'trajectory':
            return {
                'positions': np.random.rand(num_rows, 2) * 100,
                'velocities': np.random.rand(num_rows, 2) * 10,
                'timestamps': np.linspace(0, num_rows * 0.1, num_rows),
                'actions': np.random.randint(0, 5, num_rows),
                'rewards': np.random.rand(num_rows) * 10 - 5
            }
        elif data_type == 'sensor':
            return {
                'concentrations': np.random.rand(num_rows, 8) * 1000,
                'gradients': np.random.rand(num_rows, 2) * 100,
                'binary_detections': np.random.randint(0, 2, (num_rows, 4)),
                'timestamps': np.linspace(0, num_rows * 0.1, num_rows)
            }
        elif data_type == 'metadata':
            return {
                'episode_ids': [f"episode_{i:03d}" for i in range(num_rows)],
                'configurations': [{'param': np.random.rand()} for _ in range(num_rows)],
                'statistics': np.random.rand(num_rows, 10)
            }
        else:
            # Random data
            return np.random.rand(num_rows, 10)
    
    def test_compression_algorithm(data: dict, algorithm: str, level: int = None):
        """Test compression performance for a specific algorithm."""
        import pickle
        
        # Serialize data for compression testing
        serialized_data = pickle.dumps(data)
        original_size = len(serialized_data)
        
        # Mock compression results (real implementations would use actual algorithms)
        compression_ratios = {
            'snappy': 2.5,
            'gzip': 3.2,
            'lz4': 2.1,
            'zstd': 3.8,
            'none': 1.0
        }
        
        compression_times_ms = {
            'snappy': 15.2,
            'gzip': 45.6,
            'lz4': 8.9,
            'zstd': 28.3,
            'none': 0.1
        }
        
        ratio = compression_ratios.get(algorithm, 1.0)
        if level and algorithm in ['gzip', 'zstd']:
            # Higher compression levels give better ratios but slower speed
            ratio *= (1 + level * 0.1)
            compression_times_ms[algorithm] *= (1 + level * 0.3)
        
        compressed_size = original_size / ratio
        
        return {
            'algorithm': algorithm,
            'level': level,
            'original_size_bytes': original_size,
            'compressed_size_bytes': int(compressed_size),
            'compression_ratio': ratio,
            'compression_time_ms': compression_times_ms.get(algorithm, 10.0),
            'compression_speed_mb_per_sec': (original_size / 1024 / 1024) / (compression_times_ms.get(algorithm, 10.0) / 1000)
        }
    
    def benchmark_algorithms(data: dict, algorithms: list = None):
        """Benchmark multiple compression algorithms against test data."""
        import pickle  # ensure pickle available for data size calculation
        if algorithms is None:
            algorithms = ['snappy', 'gzip', 'lz4', 'zstd', 'none']
        
        results = []
        for algorithm in algorithms:
            if algorithm in ['gzip', 'zstd']:
                # Test multiple compression levels
                for level in [1, 3, 6, 9]:
                    results.append(test_compression_algorithm(data, algorithm, level))
            else:
                results.append(test_compression_algorithm(data, algorithm))
        
        # Sort by compression ratio (best first)
        results.sort(key=lambda x: x['compression_ratio'], reverse=True)
        
        return {
            'test_data_size_mb': len(pickle.dumps(data)) / 1024 / 1024,
            'algorithm_results': results,
            'best_ratio': results[0] if results else None,
            'fastest': min(results, key=lambda x: x['compression_time_ms']) if results else None
        }
    
    return {
        'generate_test_data': generate_test_data,
        'test_compression_algorithm': test_compression_algorithm,
        'benchmark_algorithms': benchmark_algorithms
    }


@pytest.fixture
def backend_availability_detector():
    """
    Create backend availability detection for graceful degradation testing.
    
    Provides utilities for testing graceful degradation when optional recorder
    backend dependencies are unavailable, ensuring robust fallback behavior
    and proper error handling across different deployment environments.
    
    Returns:
        Dictionary containing availability detection utilities and fallback testing
        
    Features:
        - Dynamic dependency availability detection
        - Fallback behavior testing and validation
        - Error message testing for missing dependencies
        - Runtime backend selection based on availability
    """
    def check_backend_availability():
        """Check availability of all recorder backend dependencies."""
        availability = {
            'pandas': pd is not None,
            'pyarrow': pq is not None,
            'h5py': h5py is not None,
            'sqlite3': sqlite3 is not None,
            'psutil': psutil is not None
        }
        
        backend_support = {
            'parquet': availability['pandas'] and availability['pyarrow'],
            'hdf5': availability['h5py'],
            'sqlite': availability['sqlite3'],
            'performance_monitoring': availability['psutil']
        }
        
        return {
            'dependencies': availability,
            'backends': backend_support,
            'available_backends': [k for k, v in backend_support.items() if v],
            'unavailable_backends': [k for k, v in backend_support.items() if not v]
        }
    
    def test_fallback_behavior(backend_name: str, mock_unavailable: bool = True):
        """Test fallback behavior when backend is unavailable."""
        availability = check_backend_availability()
        
        if mock_unavailable or not availability['backends'].get(backend_name, False):
            # Simulate unavailable backend
            fallback_config = {
                'backend': 'none',
                'warning_message': f"Backend '{backend_name}' unavailable, falling back to NullRecorder",
                'fallback_reason': 'missing_dependencies',
                'original_backend': backend_name
            }
            
            return {
                'fallback_triggered': True,
                'fallback_config': fallback_config,
                'expected_warnings': [f"Warning: {backend_name} backend dependencies not available"]
            }
        else:
            return {
                'fallback_triggered': False,
                'backend_available': True,
                'backend': backend_name
            }
    
    def get_minimal_config():
        """Get minimal configuration that works regardless of dependencies."""
        availability = check_backend_availability()
        
        # Always available - NullRecorder requires no dependencies
        minimal_config = {
            'recorder': {
                '_target_': 'plume_nav_sim.recording.backends.NullRecorder',
                'log_calls': False,
                'validate_interface': True
            },
            'performance': {
                'overhead_threshold_ms': 1.0,
                'memory_limit_mb': 100
            }
        }
        
        # Add SQLite if available (built into Python)
        if availability['backends']['sqlite']:
            minimal_config['alternative_recorder'] = {
                '_target_': 'plume_nav_sim.recording.backends.SQLiteRecorder',
                'output_dir': '/tmp/test_recordings',
                'database_file': 'test_data.db'
            }
        
        return minimal_config
    
    return {
        'check_backend_availability': check_backend_availability,
        'test_fallback_behavior': test_fallback_behavior,
        'get_minimal_config': get_minimal_config
    }


@pytest.fixture
def mock_multi_navigator():
    """
    Create a mock multi-agent Navigator instance for integration testing.
    
    Provides a Navigator mock configured for multi-agent scenarios with multiple
    agents, positions, and orientations for comprehensive integration testing
    of multi-agent navigation algorithms and collision avoidance systems.
    
    Returns:
        MagicMock configured for multi-agent navigation testing
    """
    mock = MagicMock()
    
    # Configure for 3 agents
    num_agents = 3
    mock.num_agents = num_agents
    
    # Configure multi-agent properties as numpy arrays
    mock.positions = np.array([[0.0, 0.0], [10.0, 10.0], [20.0, 0.0]])  # 3 agents
    mock.orientations = np.array([0.0, 90.0, 180.0])                     # Different orientations
    mock.speeds = np.array([0.5, 1.0, 0.8])                             # Different speeds
    mock.max_speeds = np.array([2.0, 2.0, 2.0])                         # Same max speeds
    mock.angular_velocities = np.array([0.0, 5.0, -3.0])                # Different rotations
    
    # Configure NavigatorProtocol methods for multi-agent scenarios
    mock.reset.return_value = None
    mock.step.return_value = None
    mock.sample_odor.return_value = np.array([0.1, 0.3, 0.2])           # Different odor readings
    mock.read_single_antenna_odor.return_value = np.array([0.15, 0.25, 0.18])
    mock.sample_multiple_sensors.return_value = np.array([
        [0.1, 0.2],    # Agent 1 sensors
        [0.3, 0.4],    # Agent 2 sensors  
        [0.2, 0.1]     # Agent 3 sensors
    ])
    
    return mock


@pytest.fixture
def mock_source_protocol():
    """
    Create mock source for v1.0 SourceProtocol testing.
    
    Provides a comprehensive mock implementation of SourceProtocol interface
    supporting PointSource, MultiSource, and DynamicSource behaviors for
    testing the new pluggable source abstraction architecture.
    
    Returns:
        Mock SourceProtocol implementation with configurable source types
        
    Features:
        - Support for multiple source types and emission patterns
        - Dynamic source positioning and emission rate configuration
        - Vectorized operations for multi-agent scenarios
        - Integration with plume model testing
    """
    mock = MagicMock()
    
    # Configure SourceProtocol properties
    mock.source_type = 'point'
    mock.position = np.array([50.0, 50.0])  # Center position
    mock.emission_rate = 1000.0  # Strong emission
    mock.is_active = True
    mock.num_sources = 1
    
    # Configure SourceProtocol methods
    mock.get_position.return_value = np.array([50.0, 50.0])
    mock.get_emission_rate.return_value = 1000.0
    mock.get_positions.return_value = np.array([[50.0, 50.0]])  # Multi-source support
    mock.get_emission_rates.return_value = np.array([1000.0])
    mock.update_state.return_value = None
    mock.reset.return_value = None
    mock.is_within_range.return_value = True
    
    # Configure multi-source scenarios
    def configure_multi_source(num_sources=3):
        mock.num_sources = num_sources
        mock.source_type = 'multi'
        positions = np.random.rand(num_sources, 2) * 100
        emission_rates = np.random.rand(num_sources) * 1000 + 500
        mock.get_positions.return_value = positions
        mock.get_emission_rates.return_value = emission_rates
        return positions, emission_rates
    
    # Configure dynamic source behavior
    def configure_dynamic_source():
        mock.source_type = 'dynamic'
        mock.velocity = np.array([1.0, 0.5])  # Moving source
        mock.emission_pattern = 'variable'
        mock.get_velocity.return_value = np.array([1.0, 0.5])
        
        # Dynamic position based on time
        def dynamic_position(time_step=0):
            base_pos = np.array([50.0, 50.0])
            movement = mock.velocity * time_step * 0.1
            return base_pos + movement
        
        mock.get_position.side_effect = dynamic_position
        return mock.velocity
    
    mock.configure_multi_source = configure_multi_source
    mock.configure_dynamic_source = configure_dynamic_source
    
    return mock


@pytest.fixture
def mock_boundary_policy():
    """
    Create mock boundary policy for v1.0 BoundaryPolicyProtocol testing.
    
    Provides a comprehensive mock implementation of BoundaryPolicyProtocol
    interface supporting terminate, bounce, wrap, and clip behaviors for
    testing the new pluggable boundary handling architecture.
    
    Returns:
        Mock BoundaryPolicyProtocol implementation with configurable policies
        
    Features:
        - Support for all boundary policy types (terminate, bounce, wrap, clip)
        - Vectorized boundary checking for multi-agent scenarios
        - Configurable domain boundaries and violation handling
        - Integration with navigation controller testing
    """
    mock = MagicMock()
    
    # Configure BoundaryPolicyProtocol properties
    mock.policy_type = 'terminate'
    mock.domain_bounds = np.array([[0.0, 100.0], [0.0, 100.0]])  # 100x100 domain
    mock.violation_threshold = 0.1
    mock.status_on_violation = 'oob'
    
    # Configure BoundaryPolicyProtocol methods
    mock.check_violations.return_value = np.array([False])  # No violations
    mock.apply_policy.return_value = np.array([[50.0, 50.0]])  # Return corrected positions
    mock.get_termination_status.return_value = False
    mock.reset.return_value = None
    
    # Configure different policy behaviors
    def configure_terminate_policy():
        mock.policy_type = 'terminate'
        mock.status_on_violation = 'oob'
        
        def check_terminate_violations(positions):
            violations = []
            for pos in positions:
                violation = (pos[0] < 0 or pos[0] > 100 or 
                           pos[1] < 0 or pos[1] > 100)
                violations.append(violation)
            return np.array(violations)
        
        mock.check_violations.side_effect = check_terminate_violations
        return mock
    
    def configure_bounce_policy():
        mock.policy_type = 'bounce'
        
        def apply_bounce_policy(positions, velocities=None):
            corrected_positions = []
            for pos in positions:
                corrected_pos = np.copy(pos)
                # Bounce off boundaries
                if pos[0] < 0:
                    corrected_pos[0] = -pos[0]
                elif pos[0] > 100:
                    corrected_pos[0] = 200 - pos[0]
                if pos[1] < 0:
                    corrected_pos[1] = -pos[1]
                elif pos[1] > 100:
                    corrected_pos[1] = 200 - pos[1]
                corrected_positions.append(corrected_pos)
            return np.array(corrected_positions)
        
        mock.apply_policy.side_effect = apply_bounce_policy
        return mock
    
    def configure_wrap_policy():
        mock.policy_type = 'wrap'
        
        def apply_wrap_policy(positions):
            corrected_positions = []
            for pos in positions:
                corrected_pos = np.copy(pos)
                # Wrap around boundaries
                corrected_pos[0] = pos[0] % 100
                corrected_pos[1] = pos[1] % 100
                corrected_positions.append(corrected_pos)
            return np.array(corrected_positions)
        
        mock.apply_policy.side_effect = apply_wrap_policy
        return mock
    
    def configure_clip_policy():
        mock.policy_type = 'clip'
        
        def apply_clip_policy(positions):
            corrected_positions = []
            for pos in positions:
                corrected_pos = np.copy(pos)
                # Clip to boundaries
                corrected_pos[0] = np.clip(pos[0], 0, 100)
                corrected_pos[1] = np.clip(pos[1], 0, 100)
                corrected_positions.append(corrected_pos)
            return np.array(corrected_positions)
        
        mock.apply_policy.side_effect = apply_clip_policy
        return mock
    
    mock.configure_terminate_policy = configure_terminate_policy
    mock.configure_bounce_policy = configure_bounce_policy
    mock.configure_wrap_policy = configure_wrap_policy
    mock.configure_clip_policy = configure_clip_policy
    
    return mock


@pytest.fixture
def mock_action_interface():
    """
    Create mock action interface for v1.0 ActionInterfaceProtocol testing.
    
    Provides a comprehensive mock implementation of ActionInterfaceProtocol
    interface supporting Continuous2D and CardinalDiscrete action space
    translations for testing the new standardized action processing architecture.
    
    Returns:
        Mock ActionInterfaceProtocol implementation with configurable action spaces
        
    Features:
        - Support for continuous and discrete action spaces
        - Action validation and bounds checking
        - Integration with Gymnasium environment testing
        - Configurable action space parameters and translation logic
    """
    mock = MagicMock()
    
    # Configure ActionInterfaceProtocol properties
    mock.action_type = 'continuous2d'
    mock.action_bounds = np.array([[-2.0, 2.0], [-np.pi, np.pi]])  # velocity, angular_velocity
    mock.normalize_actions = True
    mock.clip_actions = True
    
    # Configure ActionInterfaceProtocol methods
    mock.translate_action.return_value = {'velocity': np.array([1.0, 0.5]), 'angular_velocity': 0.1}
    mock.validate_action.return_value = True
    mock.get_action_space.return_value = None  # Will be configured per type
    mock.reset.return_value = None
    
    # Configure continuous action space
    def configure_continuous2d():
        mock.action_type = 'continuous2d'
        mock.action_dim = 2
        
        def translate_continuous_action(action):
            # action is [velocity_magnitude, angular_velocity]
            velocity_magnitude = np.clip(action[0], 0, 2.0)
            angular_velocity = np.clip(action[1], -np.pi, np.pi)
            
            return {
                'velocity_magnitude': velocity_magnitude,
                'angular_velocity': angular_velocity,
                'action_type': 'continuous'
            }
        
        def validate_continuous_action(action):
            return (len(action) == 2 and 
                   -2.0 <= action[0] <= 2.0 and 
                   -np.pi <= action[1] <= np.pi)
        
        mock.translate_action.side_effect = translate_continuous_action
        mock.validate_action.side_effect = validate_continuous_action
        
        # Mock Gymnasium Box space
        action_space_mock = MagicMock()
        action_space_mock.shape = (2,)
        action_space_mock.low = np.array([-2.0, -np.pi])
        action_space_mock.high = np.array([2.0, np.pi])
        mock.get_action_space.return_value = action_space_mock
        
        return mock
    
    # Configure discrete action space
    def configure_cardinal_discrete():
        mock.action_type = 'cardinal_discrete'
        mock.action_dim = 5  # stay, north, south, east, west
        
        action_mapping = {
            0: {'velocity': np.array([0.0, 0.0]), 'name': 'stay'},
            1: {'velocity': np.array([0.0, 1.0]), 'name': 'north'},
            2: {'velocity': np.array([0.0, -1.0]), 'name': 'south'},
            3: {'velocity': np.array([1.0, 0.0]), 'name': 'east'},
            4: {'velocity': np.array([-1.0, 0.0]), 'name': 'west'}
        }
        
        def translate_discrete_action(action):
            action_idx = int(action)
            if action_idx in action_mapping:
                return {
                    'velocity': action_mapping[action_idx]['velocity'],
                    'action_name': action_mapping[action_idx]['name'],
                    'action_type': 'discrete'
                }
            else:
                return {
                    'velocity': np.array([0.0, 0.0]),
                    'action_name': 'stay',
                    'action_type': 'discrete'
                }
        
        def validate_discrete_action(action):
            try:
                action_idx = int(action)
                return 0 <= action_idx <= 4
            except (ValueError, TypeError):
                return False
        
        mock.translate_action.side_effect = translate_discrete_action
        mock.validate_action.side_effect = validate_discrete_action
        
        # Mock Gymnasium Discrete space
        action_space_mock = MagicMock()
        action_space_mock.n = 5
        mock.get_action_space.return_value = action_space_mock
        
        return mock
    
    mock.configure_continuous2d = configure_continuous2d
    mock.configure_cardinal_discrete = configure_cardinal_discrete
    
    return mock


@pytest.fixture
def mock_stats_aggregator():
    """
    Create mock statistics aggregator for v1.0 StatsAggregatorProtocol testing.
    
    Provides a comprehensive mock implementation of StatsAggregatorProtocol
    interface for testing automated statistics collection, metric calculation,
    and summary generation capabilities.
    
    Returns:
        Mock StatsAggregatorProtocol implementation with research metrics
        
    Features:
        - Automated episode and run-level statistics calculation
        - Research-focused metrics with publication-quality output
        - Integration with recorder system for data source connectivity
        - Configurable metrics definitions and custom calculations
    """
    mock = MagicMock()
    
    # Configure StatsAggregatorProtocol properties
    mock.metrics_enabled = True
    mock.auto_calculation = True
    mock.output_format = 'json'
    
    # Configure StatsAggregatorProtocol methods
    mock.calculate_episode_stats.return_value = {
        'episode_length': 100,
        'total_reward': 45.6,
        'average_reward': 0.456,
        'max_reward': 2.1,
        'min_reward': -1.8,
        'success_rate': 0.85,
        'path_efficiency': 0.72,
        'exploration_coverage': 0.64,
        'computation_time_ms': 23.4
    }
    
    mock.calculate_run_stats.return_value = {
        'total_episodes': 50,
        'successful_episodes': 42,
        'average_episode_length': 95.6,
        'average_total_reward': 43.2,
        'reward_std': 12.8,
        'success_rate': 0.84,
        'path_efficiency_mean': 0.71,
        'path_efficiency_std': 0.15,
        'learning_progress': 0.23,
        'total_computation_time_sec': 1.17
    }
    
    mock.export_summary.return_value = {
        'timestamp': time.time(),
        'summary_format': 'json',
        'output_path': '/tmp/summary.json',
        'metrics_count': 15,
        'export_success': True
    }
    
    mock.reset.return_value = None
    
    # Configure custom metrics
    def add_custom_metric(metric_name: str, calculation_fn):
        """Add a custom metric calculation."""
        if not hasattr(mock, 'custom_metrics'):
            mock.custom_metrics = {}
        mock.custom_metrics[metric_name] = calculation_fn
        return True
    
    def calculate_custom_metrics(episode_data: dict):
        """Calculate all custom metrics for episode data."""
        if not hasattr(mock, 'custom_metrics'):
            return {}
        
        custom_results = {}
        for metric_name, calc_fn in mock.custom_metrics.items():
            try:
                custom_results[metric_name] = calc_fn(episode_data)
            except Exception as e:
                custom_results[metric_name] = f"calculation_error: {str(e)}"
        
        return custom_results
    
    mock.add_custom_metric = add_custom_metric
    mock.calculate_custom_metrics = calculate_custom_metrics
    
    return mock


@pytest.fixture
def mock_hook_system():
    """
    Create mock hook system for v1.0 extensibility testing.
    
    Provides a comprehensive mock implementation of the hook system that
    enables non-invasive extensions through extra_obs_fn, extra_reward_fn,
    and episode_end_fn callback integration for testing extensibility.
    
    Returns:
        Mock hook system with configurable callback functions
        
    Features:
        - Lifecycle hook integration (pre/post step, episode start/end)
        - Custom observation and reward function testing
        - Non-invasive system extension validation
        - Hook performance monitoring and call tracking
    """
    mock = MagicMock()
    
    # Configure hook system properties
    mock.hooks_enabled = True
    mock.hook_call_count = 0
    mock.registered_hooks = {}
    
    # Configure default hook functions
    def default_extra_obs_fn(state):
        """Default extra observation function."""
        return {
            'custom_observation': np.random.rand(5),
            'hook_timestamp': time.time(),
            'hook_call_id': mock.hook_call_count
        }
    
    def default_extra_reward_fn(state, action, reward):
        """Default extra reward function."""
        return {
            'shaped_reward': reward * 1.1,
            'exploration_bonus': 0.01,
            'custom_penalty': -0.005 if state.get('boundary_violation', False) else 0.0
        }
    
    def default_episode_end_fn(episode_data):
        """Default episode end function."""
        return {
            'custom_summary': {'episode_processed': True},
            'additional_metrics': {'custom_metric': np.random.rand()},
            'hook_execution_time_ms': 2.3
        }
    
    # Configure hook methods
    mock.extra_obs_fn = default_extra_obs_fn
    mock.extra_reward_fn = default_extra_reward_fn
    mock.episode_end_fn = default_episode_end_fn
    
    def register_hook(hook_name: str, hook_fn):
        """Register a custom hook function."""
        mock.registered_hooks[hook_name] = hook_fn
        return True
    
    def call_hook(hook_name: str, *args, **kwargs):
        """Call a registered hook function."""
        mock.hook_call_count += 1
        if hook_name in mock.registered_hooks:
            return mock.registered_hooks[hook_name](*args, **kwargs)
        else:
            return None
    
    def get_hook_statistics():
        """Get hook system performance statistics."""
        return {
            'total_hook_calls': mock.hook_call_count,
            'registered_hooks': list(mock.registered_hooks.keys()),
            'hooks_enabled': mock.hooks_enabled,
            'average_execution_time_ms': 1.2
        }
    
    mock.register_hook = register_hook
    mock.call_hook = call_hook
    mock.get_hook_statistics = get_hook_statistics
    
    return mock


@pytest.fixture
def mock_v1_environment(mock_source_protocol, mock_boundary_policy, 
                       mock_action_interface, mock_parquet_recorder, 
                       mock_stats_aggregator, mock_hook_system):
    """
    Create comprehensive mock v1.0 environment with all protocol integrations.
    
    Provides a fully integrated mock PlumeNavigationEnv instance that incorporates
    all v1.0 protocol-based components for comprehensive integration testing
    of the new architecture with dependency injection and hook system.
    
    Args:
        mock_source_protocol: Mock source implementation
        mock_boundary_policy: Mock boundary policy implementation
        mock_action_interface: Mock action interface implementation
        mock_parquet_recorder: Mock recorder implementation
        mock_stats_aggregator: Mock statistics aggregator implementation
        mock_hook_system: Mock hook system implementation
        
    Returns:
        Mock v1.0 PlumeNavigationEnv with integrated protocol components
        
    Features:
        - Complete v1.0 protocol integration testing
        - Dependency injection validation
        - Hook system integration verification
        - Performance monitoring with all components
    """
    mock = MagicMock()
    
    # Inject protocol-based components
    mock.source = mock_source_protocol
    mock.boundary_policy = mock_boundary_policy
    mock.action_interface = mock_action_interface
    mock.recorder = mock_parquet_recorder
    mock.stats_aggregator = mock_stats_aggregator
    mock.hooks = mock_hook_system
    
    # Configure environment properties
    mock.observation_space = None  # Will be set by action interface
    mock.action_space = None      # Will be set by action interface
    mock.deterministic_seeding = True
    mock.current_seed = 42
    mock.step_count = 0
    mock.episode_count = 0
    
    # Configure environment methods
    def reset_environment(seed=None):
        """Reset environment with v1.0 protocol integration."""
        if seed is not None:
            mock.current_seed = seed
            
        # Reset all components
        mock.source.reset()
        mock.boundary_policy.reset()
        mock.action_interface.reset()
        if mock.recorder:
            mock.recorder.record_episode({'type': 'episode_start', 'seed': seed})
        
        mock.step_count = 0
        mock.episode_count += 1
        
        # Generate initial observation with hooks
        core_obs = {
            'position': np.array([10.0, 10.0]),
            'concentration': 0.5,
            'velocity': np.array([0.0, 0.0])
        }
        
        if mock.hooks.hooks_enabled and mock.hooks.extra_obs_fn:
            extra_obs = mock.hooks.extra_obs_fn({'position': core_obs['position']})
            core_obs.update(extra_obs)
        
        return core_obs, {'seed': seed, 'episode_id': mock.episode_count}
    
    def step_environment(action):
        """Step environment with v1.0 protocol integration."""
        mock.step_count += 1
        
        # Translate action through action interface
        translated_action = mock.action_interface.translate_action(action)
        
        # Update source state
        mock.source.update_state()
        
        # Apply boundary policy
        current_position = np.array([10.0 + mock.step_count * 0.1, 10.0])
        violations = mock.boundary_policy.check_violations([current_position])
        if violations.any():
            current_position = mock.boundary_policy.apply_policy([current_position])[0]
        
        # Generate observation
        core_obs = {
            'position': current_position,
            'concentration': mock.source.get_emission_rate() * 0.001,
            'velocity': translated_action.get('velocity', np.array([0.0, 0.0]))
        }
        
        # Calculate core reward
        core_reward = 1.0 if core_obs['concentration'] > 0.5 else 0.1
        
        # Apply hook system
        if mock.hooks.hooks_enabled:
            if mock.hooks.extra_obs_fn:
                extra_obs = mock.hooks.extra_obs_fn(core_obs)
                core_obs.update(extra_obs)
            
            if mock.hooks.extra_reward_fn:
                extra_reward_data = mock.hooks.extra_reward_fn(core_obs, action, core_reward)
                core_reward = extra_reward_data.get('shaped_reward', core_reward)
        
        # Check termination
        done = mock.step_count >= 100 or mock.boundary_policy.get_termination_status()
        truncated = False
        
        # Record step data
        if mock.recorder:
            step_data = {
                'step': mock.step_count,
                'action': action,
                'observation': core_obs,
                'reward': core_reward,
                'done': done
            }
            mock.recorder.record_step(step_data)
        
        # Handle episode end
        info = {'step_count': mock.step_count}
        if done and mock.hooks.hooks_enabled and mock.hooks.episode_end_fn:
            episode_data = {
                'total_steps': mock.step_count,
                'total_reward': core_reward * mock.step_count,  # Simplified
                'final_position': current_position
            }
            end_info = mock.hooks.episode_end_fn(episode_data)
            info.update(end_info)
        
        return core_obs, core_reward, done, truncated, info
    
    mock.reset = reset_environment
    mock.step = step_environment
    
    return mock


@pytest.fixture(autouse=True)
def reset_global_state():
    """
    Automatically reset global state between tests for isolation.
    
    This fixture runs automatically for every test to ensure clean global state
    including Hydra GlobalHydra instance, seed manager singletons, and any
    other global state that might affect test determinism.
    
    Features:
        - Automatic execution for every test (autouse=True)
        - Hydra GlobalHydra instance cleanup
        - Seed manager singleton reset
        - Global configuration state isolation
        - Prevents test interference through shared state
    """
    # Reset Hydra global state if available
    if HYDRA_AVAILABLE:
        try:
            GlobalHydra.instance().clear()
        except Exception:
            pass  # GlobalHydra might not be initialized
    
    # Reset SeedManager singleton if available
    if SEED_MANAGER_AVAILABLE and hasattr(SeedManager, 'reset'):
        try:
            SeedManager.reset()
        except Exception:
            pass  # SeedManager might not be initialized
    
    yield  # Run the test
    
    # Post-test cleanup
    if HYDRA_AVAILABLE:
        try:
            GlobalHydra.instance().clear()
        except Exception:
            pass
    
    if SEED_MANAGER_AVAILABLE and hasattr(SeedManager, 'reset'):
        try:
            SeedManager.reset()
        except Exception:
            pass


# Additional utility fixtures for v1.0 testing

@pytest.fixture
def mock_agent_initializer():
    """
    Create mock agent initializer for v1.0 AgentInitializer testing.
    
    Provides mock implementations of different agent initialization strategies
    (uniform_random, grid, fixed_list, from_dataset) for testing the new
    configurable agent initialization patterns.
    
    Returns:
        Mock AgentInitializer with configurable strategies
        
    Features:
        - Support for all initialization strategies
        - Deterministic seeding and validation
        - Multi-agent scenario testing
        - Domain constraint validation
    """
    mock = MagicMock()
    
    # Configure AgentInitializer properties
    mock.strategy = 'uniform_random'
    mock.domain_bounds = np.array([[0.0, 100.0], [0.0, 100.0]])
    mock.num_agents = 1
    mock.deterministic = True
    mock.seed = 42
    
    # Configure initialization methods
    def uniform_random_positions(num_agents=1, seed=None):
        if seed is not None:
            np.random.seed(seed)
        positions = np.random.rand(num_agents, 2) * 100
        return positions
    
    def grid_positions(num_agents=1, grid_size=None):
        if grid_size is None:
            grid_size = int(np.ceil(np.sqrt(num_agents)))
        
        positions = []
        for i in range(num_agents):
            row = i // grid_size
            col = i % grid_size
            x = (col + 0.5) * (100.0 / grid_size)
            y = (row + 0.5) * (100.0 / grid_size)
            positions.append([x, y])
        
        return np.array(positions)
    
    def fixed_list_positions(position_list=None):
        if position_list is None:
            position_list = [[10.0, 10.0], [90.0, 90.0], [50.0, 50.0]]
        return np.array(position_list)
    
    mock.initialize_positions = uniform_random_positions
    mock.uniform_random_positions = uniform_random_positions
    mock.grid_positions = grid_positions
    mock.fixed_list_positions = fixed_list_positions
    
    # Strategy configuration methods
    def configure_uniform_random(domain_bounds=None, seed=42):
        mock.strategy = 'uniform_random'
        if domain_bounds is not None:
            mock.domain_bounds = domain_bounds
        mock.seed = seed
        mock.initialize_positions = lambda num_agents=1: uniform_random_positions(num_agents, seed)
        return mock
    
    def configure_grid(grid_size=None):
        mock.strategy = 'grid'
        mock.grid_size = grid_size
        mock.initialize_positions = lambda num_agents=1: grid_positions(num_agents, grid_size)
        return mock
    
    def configure_fixed_list(positions):
        mock.strategy = 'fixed_list'
        mock.fixed_positions = positions
        mock.initialize_positions = lambda num_agents=None: fixed_list_positions(positions)
        return mock
    
    mock.configure_uniform_random = configure_uniform_random
    mock.configure_grid = configure_grid
    mock.configure_fixed_list = configure_fixed_list
    
    return mock


@pytest.fixture
def test_data_generator():
    """
    Create test data generator for comprehensive v1.0 testing scenarios.
    
    Provides utilities for generating realistic test data across different
    simulation scenarios, agent configurations, and environmental conditions
    for comprehensive protocol testing and validation.
    
    Returns:
        Dictionary containing test data generation utilities
        
    Features:
        - Realistic simulation data generation
        - Multi-agent scenario creation
        - Environmental condition variation
        - Performance testing data sets
    """
    def generate_trajectory_data(num_steps=100, num_agents=1, seed=42):
        """Generate realistic trajectory data for testing."""
        np.random.seed(seed)
        
        trajectory_data = {
            'positions': np.random.rand(num_steps, num_agents, 2) * 100,
            'velocities': np.random.rand(num_steps, num_agents, 2) * 10 - 5,
            'orientations': np.random.rand(num_steps, num_agents) * 2 * np.pi,
            'concentrations': np.random.exponential(scale=0.5, size=(num_steps, num_agents)),
            'actions': np.random.randint(0, 5, size=(num_steps, num_agents)),
            'rewards': np.random.rand(num_steps, num_agents) * 10 - 2,
            'timestamps': np.linspace(0, num_steps * 0.1, num_steps)
        }
        
        return trajectory_data
    
    def generate_episode_data(episode_length=100, num_agents=1, seed=42):
        """Generate complete episode data for testing."""
        trajectory = generate_trajectory_data(episode_length, num_agents, seed)
        
        episode_data = {
            'episode_id': f'test_episode_{seed}',
            'total_steps': episode_length,
            'num_agents': num_agents,
            'total_reward': np.sum(trajectory['rewards']),
            'average_reward': np.mean(trajectory['rewards']),
            'success_rate': 0.75,  # Mock success rate
            'path_efficiency': 0.68,  # Mock efficiency
            'trajectory': trajectory,
            'metadata': {
                'seed': seed,
                'environment': 'test',
                'configuration': {'test': True}
            }
        }
        
        return episode_data
    
    def generate_performance_test_data(data_size_mb=1.0):
        """Generate data for performance testing."""
        # Calculate approximate number of records for target size
        bytes_per_record = 200  # Rough estimate
        num_records = int((data_size_mb * 1024 * 1024) / bytes_per_record)
        
        performance_data = {
            'large_positions': np.random.rand(num_records, 2) * 100,
            'large_actions': np.random.randint(0, 5, num_records),
            'large_rewards': np.random.rand(num_records) * 10,
            'large_metadata': [{'id': i, 'value': np.random.rand()} for i in range(num_records)],
            'size_mb': data_size_mb,
            'num_records': num_records
        }
        
        return performance_data
    
    def generate_multi_agent_scenario(num_agents=5, scenario_type='cooperative'):
        """Generate multi-agent scenario data for testing."""
        scenarios = {
            'cooperative': {
                'agent_types': ['explorer'] * num_agents,
                'communication': True,
                'shared_reward': True
            },
            'competitive': {
                'agent_types': ['competitor'] * num_agents,
                'communication': False,
                'shared_reward': False
            },
            'mixed': {
                'agent_types': ['explorer', 'competitor', 'neutral'] * (num_agents // 3) + ['explorer'] * (num_agents % 3),
                'communication': 'partial',
                'shared_reward': 'partial'
            }
        }
        
        scenario_config = scenarios.get(scenario_type, scenarios['cooperative'])
        scenario_config['num_agents'] = num_agents
        scenario_config['initial_positions'] = np.random.rand(num_agents, 2) * 100
        
        return scenario_config
    
    return {
        'generate_trajectory_data': generate_trajectory_data,
        'generate_episode_data': generate_episode_data,
        'generate_performance_test_data': generate_performance_test_data,
        'generate_multi_agent_scenario': generate_multi_agent_scenario
    }<|MERGE_RESOLUTION|>--- conflicted
+++ resolved
@@ -76,11 +76,9 @@
 import sys
 import pathlib
 import logging
-<<<<<<< HEAD
 
 logger = logging.getLogger(__name__)
-=======
->>>>>>> 01364541
+
 
 # Update sys.path for new project structure
 sys.path.insert(0, str(pathlib.Path(__file__).parent.parent / "src"))
@@ -128,11 +126,8 @@
         RecorderProtocol, StatsAggregatorProtocol,
     )
     PROTOCOLS_AVAILABLE = True
-<<<<<<< HEAD
 except Exception as exc:  # pragma: no cover - test infrastructure guard
-=======
-except Exception as exc:
->>>>>>> 01364541
+
     PROTOCOLS_AVAILABLE = False
     # Fallback protocol types for testing
     SourceProtocol = object
@@ -140,13 +135,8 @@
     ActionInterfaceProtocol = object
     RecorderProtocol = object
     StatsAggregatorProtocol = object
-<<<<<<< HEAD
     logger.warning("Failed to import core protocols: %s", exc)
-=======
-    logging.getLogger(__name__).warning(
-        "Protocol imports unavailable: %s", exc
-    )
->>>>>>> 01364541
+
 
 try:
     # Recorder backend testing dependencies
@@ -174,13 +164,7 @@
 try:
     from plume_nav_sim.utils.seed_manager import SeedManager, SeedConfig
     SEED_MANAGER_AVAILABLE = True
-<<<<<<< HEAD
-except Exception as exc:  # pragma: no cover - test infrastructure guard
-    SEED_MANAGER_AVAILABLE = False
-    SeedManager = None
-    SeedConfig = None
-    logger.warning("Seed manager unavailable: %s", exc)
-=======
+
 except Exception as exc:
     SEED_MANAGER_AVAILABLE = False
     SeedManager = None
@@ -188,7 +172,6 @@
     logging.getLogger(__name__).warning(
         "SeedManager unavailable: %s", exc
     )
->>>>>>> 01364541
 
 
 @pytest.fixture
