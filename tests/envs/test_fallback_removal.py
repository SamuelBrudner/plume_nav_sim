import importlib
import sys
import types

import pytest


def load_env_module():
    fake_numba = types.ModuleType("numba")
    fake_numba.jit = lambda *a, **k: (lambda f: f)
    fake_numba.prange = range
    sys.modules.setdefault("numba", fake_numba)
    fake_video_plume = types.ModuleType("plume_nav_sim.models.plume.video_plume")
    fake_video_plume.VideoPlume = object
    sys.modules.setdefault("plume_nav_sim.models.plume.video_plume", fake_video_plume)
    fake_video_plume_adapter = types.ModuleType("plume_nav_sim.models.plume.video_plume_adapter")
    fake_video_plume_adapter.VideoPlumeAdapter = object
    sys.modules.setdefault("plume_nav_sim.models.plume.video_plume_adapter", fake_video_plume_adapter)
    sys.modules.setdefault("pandas", types.ModuleType("pandas"))
    fake_db = types.ModuleType("plume_nav_sim.db.session_manager")
    fake_db.DatabaseSessionManager = object
    sys.modules.setdefault("plume_nav_sim.db.session_manager", fake_db)
    import importlib.metadata as importlib_metadata
    class _FakeDist:
        def locate_file(self, path):
            return path
    importlib_metadata.distribution = lambda name: _FakeDist()
    fake_hydra = types.ModuleType("hydra")
    fake_hydra.instantiate = lambda *a, **k: None
    fake_hydra.compose = lambda *a, **k: None
    fake_hydra.initialize_config_dir = lambda *a, **k: None
    fake_hydra.utils = types.SimpleNamespace(instantiate=lambda *a, **k: None)
    sys.modules["hydra"] = fake_hydra
    sys.modules["hydra.utils"] = fake_hydra.utils
    fake_debug = types.ModuleType("plume_nav_sim.debug")
    fake_debug.DebugGUI = object
    fake_debug.plot_initial_state = lambda *a, **k: None
    sys.modules["plume_nav_sim.debug"] = fake_debug
    return importlib.import_module("plume_nav_sim.envs.plume_navigation_env")


def test_env_requires_real_navigator(monkeypatch):
    env_module = load_env_module()
    env = object.__new__(env_module.PlumeNavigationEnv)
    env.env_width = 10
    env.env_height = 10
    monkeypatch.setattr(env_module, "NAVIGATOR_AVAILABLE", False)
    with pytest.raises(env_module.DependencyNotInstalled):
        env._init_navigator((0.0, 0.0), 0.0, 1.0, 1.0)


class DummySensor:
    def detect(self, plume_state, positions):
        return [False] * len(list(positions))

    def measure(self, plume_state, positions):
        return [0.0] * len(list(positions))

    def compute_gradient(self, plume_state, positions):
        return [(0.0, 0.0)] * len(list(positions))

    def configure(self, **kwargs):
        pass




def test_unknown_sensor_type_raises(monkeypatch):
    env_module = load_env_module()
    env = object.__new__(env_module.PlumeNavigationEnv)
    env.max_speed = 1.0
    env.max_angular_velocity = 1.0
    env.env_width = 10
    env.env_height = 10
    env.sensors = [DummySensor()]
    env._wind_enabled = False
    monkeypatch.setattr(env_module, "SPACES_AVAILABLE", False)
    with pytest.raises(ValueError):
        env._init_spaces()


def test_missing_video_file_raises(monkeypatch, tmp_path):
    env_module = load_env_module()
    env = object.__new__(env_module.PlumeNavigationEnv)
    env._plume_model_config = None
    env._video_path = tmp_path / "missing_video.mp4"
    env._video_frames = None
    with pytest.raises(RuntimeError) as exc:
        env._init_plume_model()
<<<<<<< HEAD
    assert isinstance(exc.value.__cause__, FileNotFoundError)


def test_plume_model_config_requires_navigator(monkeypatch):
    env_module = load_env_module()
    env = object.__new__(env_module.PlumeNavigationEnv)
    env._plume_model_config = {"type": "GaussianPlumeModel"}
    env._video_path = None
    monkeypatch.setattr(env_module, "NAVIGATOR_AVAILABLE", False)
    with pytest.raises(RuntimeError) as exc:
        env._init_plume_model()
    assert isinstance(exc.value.__cause__, env_module.DependencyNotInstalled)


def test_wind_field_config_requires_navigator(monkeypatch):
    env_module = load_env_module()
    env = object.__new__(env_module.PlumeNavigationEnv)
    env._wind_field_config = {"type": "ConstantWindField"}
    monkeypatch.setattr(env_module, "NAVIGATOR_AVAILABLE", False)
    with pytest.raises(RuntimeError) as exc:
        env._init_wind_field()
    assert isinstance(exc.value.__cause__, env_module.DependencyNotInstalled)


def test_sensors_config_requires_navigator(monkeypatch):
    env_module = load_env_module()
    env = object.__new__(env_module.PlumeNavigationEnv)
    env._sensors_config = [{"type": "ConcentrationSensor"}]
    env._legacy_multi_sensor = False
    env._legacy_num_sensors = 0
    monkeypatch.setattr(env_module, "NAVIGATOR_AVAILABLE", False)
    with pytest.raises(RuntimeError) as exc:
        env._init_sensors()
    assert isinstance(exc.value.__cause__, env_module.DependencyNotInstalled)


def test_missing_video_path_raises(monkeypatch):
    env_module = load_env_module()
    env = object.__new__(env_module.PlumeNavigationEnv)
    env._plume_model_config = None
    env._video_path = None
    with pytest.raises(RuntimeError) as exc:
        env._init_plume_model()
    assert isinstance(exc.value.__cause__, ValueError)
=======
    assert isinstance(exc.value.__cause__, FileNotFoundError)
>>>>>>> 240035d5
<|MERGE_RESOLUTION|>--- conflicted
+++ resolved
@@ -87,7 +87,6 @@
     env._video_frames = None
     with pytest.raises(RuntimeError) as exc:
         env._init_plume_model()
-<<<<<<< HEAD
     assert isinstance(exc.value.__cause__, FileNotFoundError)
 
 
@@ -132,6 +131,3 @@
     with pytest.raises(RuntimeError) as exc:
         env._init_plume_model()
     assert isinstance(exc.value.__cause__, ValueError)
-=======
-    assert isinstance(exc.value.__cause__, FileNotFoundError)
->>>>>>> 240035d5
